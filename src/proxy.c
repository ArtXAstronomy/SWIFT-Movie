/*******************************************************************************
 * This file is part of SWIFT.
 * Coypright (c) 2013 Pedro Gonnet (pedro.gonnet@durham.ac.uk)
 *
 * This program is free software: you can redistribute it and/or modify
 * it under the terms of the GNU Lesser General Public License as published
 * by the Free Software Foundation, either version 3 of the License, or
 * (at your option) any later version.
 *
 * This program is distributed in the hope that it will be useful,
 * but WITHOUT ANY WARRANTY; without even the implied warranty of
 * MERCHANTABILITY or FITNESS FOR A PARTICULAR PURPOSE.  See the
 * GNU General Public License for more details.
 *
 * You should have received a copy of the GNU Lesser General Public License
 * along with this program.  If not, see <http://www.gnu.org/licenses/>.
 *
 ******************************************************************************/

/* Config parameters. */
#include "../config.h"

/* Some standard headers. */
#include <float.h>
#include <limits.h>
<<<<<<< HEAD
#include <math.h>
#include <omp.h>
#include <pthread.h>
=======
>>>>>>> 4cdc697d
#include <sched.h>
#include <stdio.h>
#include <stdlib.h>
#include <string.h>
#include <unistd.h>

/* MPI headers. */
#ifdef WITH_MPI
#include <mpi.h>
#endif

/* This object's header. */
#include "proxy.h"

/* Local headers. */
#include "error.h"

/**
 * @brief Exchange cells with a remote node.
 *
 * @param p The #proxy.
 */

void proxy_cells_exch1(struct proxy *p) {

#ifdef WITH_MPI

  int k, ind;

  /* Get the number of pcells we will need to send. */
  p->size_pcells_out = 0;
  for (k = 0; k < p->nr_cells_out; k++)
    p->size_pcells_out += p->cells_out[k]->pcell_size;

  /* Send the number of pcells. */
  if (MPI_Isend(&p->size_pcells_out, 1, MPI_INT, p->nodeID,
                p->mynodeID * proxy_tag_shift + proxy_tag_count, MPI_COMM_WORLD,
                &p->req_cells_count_out) != MPI_SUCCESS)
    error("Failed to isend nr of pcells.");
  // message( "isent pcell count (%i) from node %i to node %i." ,
  // p->size_pcells_out , p->mynodeID , p->nodeID ); fflush(stdout);

  /* Allocate and fill the pcell buffer. */
  if (p->pcells_out != NULL) free(p->pcells_out);
  if ((p->pcells_out = malloc(sizeof(struct pcell) * p->size_pcells_out)) ==
      NULL)
    error("Failed to allocate pcell_out buffer.");
  for (ind = 0, k = 0; k < p->nr_cells_out; k++) {
    memcpy(&p->pcells_out[ind], p->cells_out[k]->pcell,
           sizeof(struct pcell) * p->cells_out[k]->pcell_size);
    ind += p->cells_out[k]->pcell_size;
  }

  /* Send the pcell buffer. */
  if (MPI_Isend(p->pcells_out, sizeof(struct pcell) * p->size_pcells_out,
                MPI_BYTE, p->nodeID,
                p->mynodeID * proxy_tag_shift + proxy_tag_cells, MPI_COMM_WORLD,
                &p->req_cells_out) != MPI_SUCCESS)
    error("Failed to pcell_out buffer.");
  // message( "isent pcells (%i) from node %i to node %i." , p->size_pcells_out
  // , p->mynodeID , p->nodeID ); fflush(stdout);

  /* Receive the number of pcells. */
  if (MPI_Irecv(&p->size_pcells_in, 1, MPI_INT, p->nodeID,
                p->nodeID * proxy_tag_shift + proxy_tag_count, MPI_COMM_WORLD,
                &p->req_cells_count_in) != MPI_SUCCESS)
    error("Failed to irecv nr of pcells.");
// message( "irecv pcells count on node %i from node %i." , p->mynodeID ,
// p->nodeID ); fflush(stdout);

#else
  error("SWIFT was not compiled with MPI support.");
#endif
}

void proxy_cells_exch2(struct proxy *p) {

#ifdef WITH_MPI

  /* Re-allocate the pcell_in buffer. */
  if (p->pcells_in != NULL) free(p->pcells_in);
  if ((p->pcells_in = (struct pcell *)malloc(sizeof(struct pcell) *
                                             p->size_pcells_in)) == NULL)
    error("Failed to allocate pcell_in buffer.");

  /* Receive the particle buffers. */
  if (MPI_Irecv(p->pcells_in, sizeof(struct pcell) * p->size_pcells_in,
                MPI_BYTE, p->nodeID,
                p->nodeID * proxy_tag_shift + proxy_tag_cells, MPI_COMM_WORLD,
                &p->req_cells_in) != MPI_SUCCESS)
    error("Failed to irecv part data.");
// message( "irecv pcells (%i) on node %i from node %i." , p->size_pcells_in ,
// p->mynodeID , p->nodeID ); fflush(stdout);

#else
  error("SWIFT was not compiled with MPI support.");
#endif
}

/**
 * @brief Add a cell to the given proxy's input list.
 *
 * @param p The #proxy.
 * @param c The #cell.
 */

void proxy_addcell_in(struct proxy *p, struct cell *c) {

  int k;
  struct cell **temp;

  /* Check if the cell is already registered with the proxy. */
  for (k = 0; k < p->nr_cells_in; k++)
    if (p->cells_in[k] == c) return;

  /* Do we need to grow the number of in cells? */
  if (p->nr_cells_in == p->size_cells_in) {
    p->size_cells_in *= proxy_buffgrow;
    if ((temp = malloc(sizeof(struct cell *) * p->size_cells_in)) == NULL)
      error("Failed to allocate ingoing cell list.");
    memcpy(temp, p->cells_in, sizeof(struct cell *) * p->nr_cells_in);
    free(p->cells_in);
    p->cells_in = temp;
  }

  /* Add the cell. */
  p->cells_in[p->nr_cells_in] = c;
  p->nr_cells_in += 1;
}

/**
 * @brief Add a cell to the given proxy's output list.
 *
 * @param p The #proxy.
 * @param c The #cell.
 */

void proxy_addcell_out(struct proxy *p, struct cell *c) {

  int k;
  struct cell **temp;

  /* Check if the cell is already registered with the proxy. */
  for (k = 0; k < p->nr_cells_out; k++)
    if (p->cells_out[k] == c) return;

  /* Do we need to grow the number of out cells? */
  if (p->nr_cells_out == p->size_cells_out) {
    p->size_cells_out *= proxy_buffgrow;
    if ((temp = malloc(sizeof(struct cell *) * p->size_cells_out)) == NULL)
      error("Failed to allocate outgoing cell list.");
    memcpy(temp, p->cells_out, sizeof(struct cell *) * p->nr_cells_out);
    free(p->cells_out);
    p->cells_out = temp;
  }

  /* Add the cell. */
  p->cells_out[p->nr_cells_out] = c;
  p->nr_cells_out += 1;
}

/**
 * @brief Exchange particles with a remote node.
 *
 * @param p The #proxy.
 */

void proxy_parts_exch1(struct proxy *p) {

#ifdef WITH_MPI

  /* Send the number of particles. */
  if (MPI_Isend(&p->nr_parts_out, 1, MPI_INT, p->nodeID,
                p->mynodeID * proxy_tag_shift + proxy_tag_count, MPI_COMM_WORLD,
                &p->req_parts_count_out) != MPI_SUCCESS)
    error("Failed to isend nr of parts.");
  // message( "isent particle count (%i) from node %i to node %i." ,
  // p->nr_parts_out , p->mynodeID , p->nodeID ); fflush(stdout);

  /* Send the particle buffers. */
  if (p->nr_parts_out > 0) {
    if (MPI_Isend(p->parts_out, sizeof(struct part) * p->nr_parts_out, MPI_BYTE,
                  p->nodeID, p->mynodeID * proxy_tag_shift + proxy_tag_parts,
                  MPI_COMM_WORLD, &p->req_parts_out) != MPI_SUCCESS ||
        MPI_Isend(p->xparts_out, sizeof(struct xpart) * p->nr_parts_out,
                  MPI_BYTE, p->nodeID,
                  p->mynodeID * proxy_tag_shift + proxy_tag_xparts,
                  MPI_COMM_WORLD, &p->req_xparts_out) != MPI_SUCCESS)
      error("Failed to isend part data.");
    // message( "isent particle data (%i) to node %i." , p->nr_parts_out ,
    // p->nodeID ); fflush(stdout);
    for (int k = 0; k < p->nr_parts_out; k++)
      message("sending particle %lli, x=[%.3e %.3e %.3e], h=%.3e, to node %i.",
              p->parts_out[k].id, p->parts_out[k].x[0], p->parts_out[k].x[1],
              p->parts_out[k].x[2], p->parts_out[k].h, p->nodeID);
  }

  /* Receive the number of particles. */
  if (MPI_Irecv(&p->nr_parts_in, 1, MPI_INT, p->nodeID,
                p->nodeID * proxy_tag_shift + proxy_tag_count, MPI_COMM_WORLD,
                &p->req_parts_count_in) != MPI_SUCCESS)
    error("Failed to irecv nr of parts.");
// message( "irecv particle count on node %i from node %i." , p->mynodeID ,
// p->nodeID ); fflush(stdout);

#else
  error("SWIFT was not compiled with MPI support.");
#endif
}

void proxy_parts_exch2(struct proxy *p) {

#ifdef WITH_MPI

  /* Is there enough space in the buffer? */
  if (p->nr_parts_in > p->size_parts_in) {
    do {
      p->size_parts_in *= proxy_buffgrow;
    } while (p->nr_parts_in > p->size_parts_in);
    free(p->parts_in);
    free(p->xparts_in);
    if ((p->parts_in = (struct part *)malloc(
             sizeof(struct part) *p->size_parts_in)) == NULL ||
        (p->xparts_in = (struct xpart *)malloc(sizeof(struct xpart) *
                                               p->size_parts_in)) == NULL)
      error("Failed to re-allocate parts_in buffers.");
  }

  /* Receive the particle buffers. */
  if (p->nr_parts_in > 0) {
    if (MPI_Irecv(p->parts_in, sizeof(struct part) * p->nr_parts_in, MPI_BYTE,
                  p->nodeID, p->nodeID * proxy_tag_shift + proxy_tag_parts,
                  MPI_COMM_WORLD, &p->req_parts_in) != MPI_SUCCESS ||
        MPI_Irecv(p->xparts_in, sizeof(struct xpart) * p->nr_parts_in, MPI_BYTE,
                  p->nodeID, p->nodeID * proxy_tag_shift + proxy_tag_xparts,
                  MPI_COMM_WORLD, &p->req_xparts_in) != MPI_SUCCESS)
      error("Failed to irecv part data.");
    // message( "irecv particle data (%i) from node %i." , p->nr_parts_in ,
    // p->nodeID ); fflush(stdout);
  }

#else
  error("SWIFT was not compiled with MPI support.");
#endif
}

/**
 * @brief Load parts onto a proxy for exchange.
 *
 * @param p The #proxy.
 * @param parts Pointer to an array of #part to send.
 * @param xparts Pointer to an array of #xpart to send.
 * @param N The number of parts.
 */

void proxy_parts_load(struct proxy *p, struct part *parts, struct xpart *xparts,
                      int N) {

  /* Is there enough space in the buffer? */
  if (p->nr_parts_out + N > p->size_parts_out) {
    do {
      p->size_parts_out *= proxy_buffgrow;
    } while (p->nr_parts_out + N > p->size_parts_out);
    struct part *tp;
    struct xpart *txp;
    if ((tp = (struct part *)malloc(sizeof(struct part) *p->size_parts_out)) ==
            NULL ||
        (txp = (struct xpart *)malloc(sizeof(struct xpart) *
                                      p->size_parts_out)) == NULL)
      error("Failed to re-allocate parts_out buffers.");
    memcpy(tp, p->parts_out, sizeof(struct part) * p->nr_parts_out);
    memcpy(txp, p->xparts_out, sizeof(struct xpart) * p->nr_parts_out);
    free(p->parts_out);
    free(p->xparts_out);
    p->parts_out = tp;
    p->xparts_out = txp;
  }

  /* Copy the parts and xparts data to the buffer. */
  memcpy(&p->parts_out[p->nr_parts_out], parts, sizeof(struct part) * N);
  memcpy(&p->xparts_out[p->nr_parts_out], xparts, sizeof(struct xpart) * N);

  /* Increase the counters. */
  p->nr_parts_out += N;
}

/**
 * @brief Initialize the given proxy.
 *
 * @param p The #proxy.
 * @param mynodeID The node this proxy is running on.
 * @param nodeID The node with which this proxy will communicate.
 */

void proxy_init(struct proxy *p, int mynodeID, int nodeID) {

  /* Set the nodeID. */
  p->mynodeID = mynodeID;
  p->nodeID = nodeID;

  /* Allocate the cell send and receive buffers, if needed. */
  if (p->cells_in == NULL) {
    p->size_cells_in = proxy_buffinit;
    if ((p->cells_in =
             (struct cell **)malloc(sizeof(void *) * p->size_cells_in)) == NULL)
      error("Failed to allocate cells_in buffer.");
  }
  p->nr_cells_in = 0;
  if (p->cells_out == NULL) {
    p->size_cells_out = proxy_buffinit;
    if ((p->cells_out = (struct cell **)malloc(sizeof(void *) *
                                               p->size_cells_out)) == NULL)
      error("Failed to allocate cells_out buffer.");
  }
  p->nr_cells_out = 0;

  /* Allocate the part send and receive buffers, if needed. */
  if (p->parts_in == NULL) {
    p->size_parts_in = proxy_buffinit;
    if ((p->parts_in = (struct part *)malloc(
             sizeof(struct part) *p->size_parts_in)) == NULL ||
        (p->xparts_in = (struct xpart *)malloc(sizeof(struct xpart) *
                                               p->size_parts_in)) == NULL)
      error("Failed to allocate parts_in buffers.");
  }
  p->nr_parts_in = 0;
  if (p->parts_out == NULL) {
    p->size_parts_out = proxy_buffinit;
    if ((p->parts_out = (struct part *)malloc(
             sizeof(struct part) *p->size_parts_out)) == NULL ||
        (p->xparts_out = (struct xpart *)malloc(sizeof(struct xpart) *
                                                p->size_parts_out)) == NULL)
      error("Failed to allocate parts_out buffers.");
  }
  p->nr_parts_out = 0;
}<|MERGE_RESOLUTION|>--- conflicted
+++ resolved
@@ -23,12 +23,6 @@
 /* Some standard headers. */
 #include <float.h>
 #include <limits.h>
-<<<<<<< HEAD
-#include <math.h>
-#include <omp.h>
-#include <pthread.h>
-=======
->>>>>>> 4cdc697d
 #include <sched.h>
 #include <stdio.h>
 #include <stdlib.h>
