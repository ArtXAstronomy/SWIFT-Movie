/*******************************************************************************
 * This file is part of SWIFT.
 * Copyright (c) 2012 Pedro Gonnet (pedro.gonnet@durham.ac.uk)
 *                    Matthieu Schaller (matthieu.schaller@durham.ac.uk)
 *               2015 Peter W. Draper (p.w.draper@durham.ac.uk)
 *               2016 John A. Regan (john.a.regan@durham.ac.uk)
 *                    Tom Theuns (tom.theuns@durham.ac.uk)
 *
 * This program is free software: you can redistribute it and/or modify
 * it under the terms of the GNU Lesser General Public License as published
 * by the Free Software Foundation, either version 3 of the License, or
 * (at your option) any later version.
 *
 * This program is distributed in the hope that it will be useful,
 * but WITHOUT ANY WARRANTY; without even the implied warranty of
 * MERCHANTABILITY or FITNESS FOR A PARTICULAR PURPOSE.  See the
 * GNU General Public License for more details.
 *
 * You should have received a copy of the GNU Lesser General Public License
 * along with this program.  If not, see <http://www.gnu.org/licenses/>.
 *
 ******************************************************************************/

/* Config parameters. */
#include "../config.h"

/* Some standard headers. */
#include <float.h>
#include <limits.h>
#include <sched.h>
#include <stdio.h>
#include <stdlib.h>
#include <string.h>

/* MPI headers. */
#ifdef WITH_MPI
#include <mpi.h>
#endif

/* This object's header. */
#include "task.h"

/* Local headers. */
#include "atomic.h"
#include "error.h"
#include "lock.h"

/* Task type names. */
const char *taskID_names[task_type_count] = {
<<<<<<< HEAD
    "none",       "sort",       "self",    "pair",          "sub",
    "init",       "ghost",      "drift",   "kick",          "send",
    "recv",       "grav_mm",    "grav_up", "grav_external", "part_sort",
    "gpart_sort", "split_cell", "rewait"};
=======
    "none",      "sort",          "self",      "pair",       "sub",
    "init",      "ghost",         "drift",     "kick",       "kick_fixdt",
    "send",      "recv",          "grav_pp",   "grav_mm",    "grav_up",
    "grav_down", "grav_external", "part_sort", "gpart_sort", "split_cell",
    "rewait"};
>>>>>>> b90156c9

const char *subtaskID_names[task_type_count] = {"none",  "density",
                                                "force", "grav"};

/**
 * @brief Computes the overlap between the parts array of two given cells.
 */

size_t task_cell_overlap(const struct cell *ci, const struct cell *cj) {
  if (ci == NULL || cj == NULL) return 0;
  if (ci->parts <= cj->parts &&
      ci->parts + ci->count >= cj->parts + cj->count) {
    return cj->count;
  } else if (cj->parts <= ci->parts &&
             cj->parts + cj->count >= ci->parts + ci->count) {
    return ci->count;
  }
  return 0;
}

/**
 * @brief Compute the Jaccard similarity of the data used by two
 *        different tasks.
 *
 * @param ta The first #task.
 * @param tb The second #task.
 */

float task_overlap(const struct task *ta, const struct task *tb) {
  /* First check if any of the two tasks are of a type that don't
     use cells. */
  if (ta == NULL || tb == NULL || ta->type == task_type_none ||
      ta->type == task_type_part_sort || ta->type == task_type_gpart_sort ||
      ta->type == task_type_split_cell || ta->type == task_type_rewait ||
      tb->type == task_type_none || tb->type == task_type_part_sort ||
      tb->type == task_type_gpart_sort || tb->type == task_type_split_cell ||
      tb->type == task_type_rewait)
    return 0.0f;

  /* Compute the union of the cell data. */
  size_t size_union = 0;
  if (ta->ci != NULL) size_union += ta->ci->count;
  if (ta->cj != NULL) size_union += ta->cj->count;
  if (tb->ci != NULL) size_union += tb->ci->count;
  if (tb->cj != NULL) size_union += tb->cj->count;

  /* Compute the intersection of the cell data. */
  const size_t size_intersect =
      task_cell_overlap(ta->ci, tb->ci) + task_cell_overlap(ta->ci, tb->cj) +
      task_cell_overlap(ta->cj, tb->ci) + task_cell_overlap(ta->cj, tb->cj);

  return ((float)size_intersect) / (size_union - size_intersect);
}

/**
 * @brief Unlock the cell held by this task.
 *
 * @param t The #task.
 */

void task_unlock(struct task *t) {

  /* Act based on task type. */
  switch (t->type) {
    case task_type_self:
    case task_type_sort:
      cell_unlocktree(t->ci);
      break;
    case task_type_pair:
    case task_type_sub:
      cell_unlocktree(t->ci);
      if (t->cj != NULL) cell_unlocktree(t->cj);
      break;
    /*   case task_type_grav_pp: */
    /*   case task_type_grav_mm: */
    /*   case task_type_grav_down: */
    /*     cell_gunlocktree(t->ci); */
    /*     if (t->cj != NULL) cell_gunlocktree(t->cj); */
    /*     break; */
    default:
      break;
  }
}

/**
 * @brief Try to lock the cells associated with this task.
 *
 * @param t the #task.
 */

int task_lock(struct task *t) {

  int type = t->type;
  struct cell *ci = t->ci, *cj = t->cj;

  /* Communication task? */
  if (type == task_type_recv || type == task_type_send) {

#ifdef WITH_MPI
    /* Check the status of the MPI request. */
    int res = 0, err = 0;
    MPI_Status stat;
    if ((err = MPI_Test(&t->req, &res, &stat)) != MPI_SUCCESS) {
      char buff[MPI_MAX_ERROR_STRING];
      int len;
      MPI_Error_string(err, buff, &len);
      error("Failed to test request on send/recv task (tag=%i, %s).", t->flags,
            buff);
    }
    return res;
#else
    error("SWIFT was not compiled with MPI support.");
#endif

  }

  /* Unary lock? */
  else if (type == task_type_self || type == task_type_sort ||
           (type == task_type_sub && cj == NULL)) {
    if (cell_locktree(ci) != 0) return 0;
  }

  /* Otherwise, binary lock. */
  else if (type == task_type_pair || (type == task_type_sub && cj != NULL)) {
    if (ci->hold || cj->hold) return 0;
    if (cell_locktree(ci) != 0) return 0;
    if (cell_locktree(cj) != 0) {
      cell_unlocktree(ci);
      return 0;
    }
  }

  /* Gravity tasks? */
  /* else if (type == task_type_grav_mm || type == task_type_grav_pp || */
  /*          type == task_type_grav_down) { */
  /*   if (ci->ghold || (cj != NULL && cj->ghold)) return 0; */
  /*   if (cell_glocktree(ci) != 0) return 0; */
  /*   if (cj != NULL && cell_glocktree(cj) != 0) { */
  /*     cell_gunlocktree(ci); */
  /*     return 0; */
  /*   } */
  /* } */

  /* If we made it this far, we've got a lock. */
  return 1;
}

/**
 * @brief Remove all unlocks to tasks that are of the given type.
 *
 * @param t The #task.
 * @param type The task type ID to remove.
 */

void task_cleanunlock(struct task *t, int type) {

  int k;

  lock_lock(&t->lock);

  for (k = 0; k < t->nr_unlock_tasks; k++)
    if (t->unlock_tasks[k]->type == type) {
      t->nr_unlock_tasks -= 1;
      t->unlock_tasks[k] = t->unlock_tasks[t->nr_unlock_tasks];
    }

  lock_unlock_blind(&t->lock);
}

/**
 * @brief Remove an unlock_task from the given task.
 *
 * @param ta The unlocking #task.
 * @param tb The #task that will be unlocked.
 */

void task_rmunlock(struct task *ta, struct task *tb) {

  int k;

  lock_lock(&ta->lock);

  for (k = 0; k < ta->nr_unlock_tasks; k++)
    if (ta->unlock_tasks[k] == tb) {
      ta->nr_unlock_tasks -= 1;
      ta->unlock_tasks[k] = ta->unlock_tasks[ta->nr_unlock_tasks];
      lock_unlock_blind(&ta->lock);
      return;
    }
  error("Task not found.");
}

/**
 * @brief Remove an unlock_task from the given task.
 *
 * @param ta The unlocking #task.
 * @param tb The #task that will be unlocked.
 *
 * Differs from #task_rmunlock in that it will not fail if
 * the task @c tb is not in the unlocks of @c ta.
 */

void task_rmunlock_blind(struct task *ta, struct task *tb) {

  int k;

  lock_lock(&ta->lock);

  for (k = 0; k < ta->nr_unlock_tasks; k++)
    if (ta->unlock_tasks[k] == tb) {
      ta->nr_unlock_tasks -= 1;
      ta->unlock_tasks[k] = ta->unlock_tasks[ta->nr_unlock_tasks];
      break;
    }

  lock_unlock_blind(&ta->lock);
}

/**
 * @brief Add an unlock_task to the given task.
 *
 * @param ta The unlocking #task.
 * @param tb The #task that will be unlocked.
 */

void task_addunlock(struct task *ta, struct task *tb) {

  error("Use sched_addunlock instead.");

  /* Add the lock atomically. */
  ta->unlock_tasks[atomic_inc(&ta->nr_unlock_tasks)] = tb;

  /* Check a posteriori if we did not overshoot. */
  if (ta->nr_unlock_tasks > task_maxunlock)
    error("Too many unlock_tasks in task.");
}

void task_addunlock_old(struct task *ta, struct task *tb) {

  int k;

  lock_lock(&ta->lock);

  /* Check if ta already unlocks tb. */
  for (k = 0; k < ta->nr_unlock_tasks; k++)
    if (ta->unlock_tasks[k] == tb) {
      error("Duplicate unlock.");
      lock_unlock_blind(&ta->lock);
      return;
    }

  if (ta->nr_unlock_tasks == task_maxunlock)
    error("Too many unlock_tasks in task.");

  ta->unlock_tasks[ta->nr_unlock_tasks] = tb;
  ta->nr_unlock_tasks += 1;

  lock_unlock_blind(&ta->lock);
}

/**
 * @brief Prints the list of tasks contained in a given mask
 *
 * @param mask The mask to analyse
 */
void task_print_mask(unsigned int mask) {

  printf("task_print_mask: The tasks to run are [");
  for (int k = 1; k < task_type_count; k++)
    printf(" %s=%s", taskID_names[k], (mask & (1 << k)) ? "yes" : "no");
  printf(" ]\n");
}

/**
 * @brief Prints the list of subtasks contained in a given submask
 *
 * @param submask The submask to analyse
 */
void task_print_submask(unsigned int submask) {

  printf("task_print_submask: The subtasks to run are [");
  for (int k = 1; k < task_subtype_count; k++)
    printf(" %s=%s", subtaskID_names[k], (submask & (1 << k)) ? "yes" : "no");
  printf(" ]\n");
}<|MERGE_RESOLUTION|>--- conflicted
+++ resolved
@@ -47,18 +47,11 @@
 
 /* Task type names. */
 const char *taskID_names[task_type_count] = {
-<<<<<<< HEAD
-    "none",       "sort",       "self",    "pair",          "sub",
-    "init",       "ghost",      "drift",   "kick",          "send",
-    "recv",       "grav_mm",    "grav_up", "grav_external", "part_sort",
-    "gpart_sort", "split_cell", "rewait"};
-=======
     "none",      "sort",          "self",      "pair",       "sub",
     "init",      "ghost",         "drift",     "kick",       "kick_fixdt",
     "send",      "recv",          "grav_pp",   "grav_mm",    "grav_up",
     "grav_down", "grav_external", "part_sort", "gpart_sort", "split_cell",
     "rewait"};
->>>>>>> b90156c9
 
 const char *subtaskID_names[task_type_count] = {"none",  "density",
                                                 "force", "grav"};
@@ -132,12 +125,12 @@
       cell_unlocktree(t->ci);
       if (t->cj != NULL) cell_unlocktree(t->cj);
       break;
-    /*   case task_type_grav_pp: */
-    /*   case task_type_grav_mm: */
-    /*   case task_type_grav_down: */
-    /*     cell_gunlocktree(t->ci); */
-    /*     if (t->cj != NULL) cell_gunlocktree(t->cj); */
-    /*     break; */
+    case task_type_grav_pp:
+    case task_type_grav_mm:
+    case task_type_grav_down:
+      cell_gunlocktree(t->ci);
+      if (t->cj != NULL) cell_gunlocktree(t->cj);
+      break;
     default:
       break;
   }
@@ -192,15 +185,15 @@
   }
 
   /* Gravity tasks? */
-  /* else if (type == task_type_grav_mm || type == task_type_grav_pp || */
-  /*          type == task_type_grav_down) { */
-  /*   if (ci->ghold || (cj != NULL && cj->ghold)) return 0; */
-  /*   if (cell_glocktree(ci) != 0) return 0; */
-  /*   if (cj != NULL && cell_glocktree(cj) != 0) { */
-  /*     cell_gunlocktree(ci); */
-  /*     return 0; */
-  /*   } */
-  /* } */
+  else if (type == task_type_grav_mm || type == task_type_grav_pp ||
+           type == task_type_grav_down) {
+    if (ci->ghold || (cj != NULL && cj->ghold)) return 0;
+    if (cell_glocktree(ci) != 0) return 0;
+    if (cj != NULL && cell_glocktree(cj) != 0) {
+      cell_gunlocktree(ci);
+      return 0;
+    }
+  }
 
   /* If we made it this far, we've got a lock. */
   return 1;
