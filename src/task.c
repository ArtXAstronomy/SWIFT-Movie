--- conflicted
+++ resolved
@@ -89,14 +89,11 @@
                                              "stars_ghost",
                                              "stars_ghost_out",
                                              "stars_sort",
-<<<<<<< HEAD
-                                             "fof_self",
-                                             "fof_pair"};
-=======
                                              "bh_in",
                                              "bh_out",
-                                             "bh_ghost"};
->>>>>>> 080b8536
+                                             "bh_ghost",
+					     "fof_self",
+                                             "fof_pair"};
 
 /* Sub-task type names. */
 const char *subtaskID_names[task_subtype_count] = {
