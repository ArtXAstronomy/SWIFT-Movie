/*******************************************************************************
 * This file is part of SWIFT.
 * Copyright (c) 2012 Pedro Gonnet (pedro.gonnet@durham.ac.uk)
 *                    Matthieu Schaller (matthieu.schaller@durham.ac.uk)
 *               2015 Peter W. Draper (p.w.draper@durham.ac.uk)
 *               2016 John A. Regan (john.a.regan@durham.ac.uk)
 *                    Tom Theuns (tom.theuns@durham.ac.uk)
 *
 * This program is free software: you can redistribute it and/or modify
 * it under the terms of the GNU Lesser General Public License as published
 * by the Free Software Foundation, either version 3 of the License, or
 * (at your option) any later version.
 *
 * This program is distributed in the hope that it will be useful,
 * but WITHOUT ANY WARRANTY; without even the implied warranty of
 * MERCHANTABILITY or FITNESS FOR A PARTICULAR PURPOSE.  See the
 * GNU General Public License for more details.
 *
 * You should have received a copy of the GNU Lesser General Public License
 * along with this program.  If not, see <http://www.gnu.org/licenses/>.
 *
 ******************************************************************************/

/* Config parameters. */
#include "../config.h"

/* Some standard headers. */
#include <float.h>
#include <limits.h>
#include <sched.h>
#include <stdio.h>
#include <stdlib.h>
#include <string.h>

/* MPI headers. */
#ifdef WITH_MPI
#include <mpi.h>
#endif

/* This object's header. */
#include "task.h"

/* Local headers. */
#include "atomic.h"
#include "error.h"
#include "lock.h"

/* Task type names. */
const char *taskID_names[task_type_count] = {
<<<<<<< HEAD
    "none",          "sort",    "self",       "pair",    "sub",
    "init",          "ghost",   "drift",      "kick",    "send",
    "recv",          "grav_pp", "grav_mm",    "grav_up", "grav_down",
    "grav_external", "psort",   "split_cell", "rewait"};
=======
    "none",      "sort",       "self",       "pair",    "sub",
    "init",      "ghost",      "drift",      "kick",    "send",
    "recv",      "grav_pp",    "grav_mm",    "grav_up", "grav_down",
    "part_sort", "gpart_sort", "split_cell", "rewait"};
>>>>>>> 4effc52c

const char *subtaskID_names[task_type_count] = {"none",  "density",
                                                "force", "grav"};

/**
 * @brief Computes the overlap between the parts array of two given cells.
 */

size_t task_cell_overlap(const struct cell *ci, const struct cell *cj) {
  if (ci == NULL || cj == NULL) return 0;
  if (ci->parts <= cj->parts &&
      ci->parts + ci->count >= cj->parts + cj->count) {
    return cj->count;
  } else if (cj->parts <= ci->parts &&
             cj->parts + cj->count >= ci->parts + ci->count) {
    return ci->count;
  }
  return 0;
}

/**
 * @brief Compute the Jaccard similarity of the data used by two
 *        different tasks.
 *
 * @param ta The first #task.
 * @param tb The second #task.
 */

float task_overlap(const struct task *ta, const struct task *tb) {
  /* First check if any of the two tasks are of a type that don't
     use cells. */
  if (ta == NULL || tb == NULL || ta->type == task_type_none ||
      ta->type == task_type_part_sort || ta->type == task_type_gpart_sort ||
      ta->type == task_type_split_cell || ta->type == task_type_rewait ||
      tb->type == task_type_none || tb->type == task_type_part_sort ||
      tb->type == task_type_gpart_sort || tb->type == task_type_split_cell ||
      tb->type == task_type_rewait)
    return 0.0f;

  /* Compute the union of the cell data. */
  size_t size_union = 0;
  if (ta->ci != NULL) size_union += ta->ci->count;
  if (ta->cj != NULL) size_union += ta->cj->count;
  if (tb->ci != NULL) size_union += tb->ci->count;
  if (tb->cj != NULL) size_union += tb->cj->count;

  /* Compute the intersection of the cell data. */
  const size_t size_intersect =
      task_cell_overlap(ta->ci, tb->ci) + task_cell_overlap(ta->ci, tb->cj) +
      task_cell_overlap(ta->cj, tb->ci) + task_cell_overlap(ta->cj, tb->cj);

  return ((float)size_intersect) / (size_union - size_intersect);
}

/**
 * @brief Unlock the cell held by this task.
 *
 * @param t The #task.
 */

void task_unlock(struct task *t) {

  /* Act based on task type. */
  switch (t->type) {
    case task_type_self:
    case task_type_sort:
      cell_unlocktree(t->ci);
      break;
    case task_type_pair:
    case task_type_sub:
      cell_unlocktree(t->ci);
      if (t->cj != NULL) cell_unlocktree(t->cj);
      break;
    case task_type_grav_pp:
    case task_type_grav_mm:
    case task_type_grav_down:
      cell_gunlocktree(t->ci);
      if (t->cj != NULL) cell_gunlocktree(t->cj);
      break;
    default:
      break;
  }
}

/**
 * @brief Try to lock the cells associated with this task.
 *
 * @param t the #task.
 */

int task_lock(struct task *t) {

  int type = t->type;
  struct cell *ci = t->ci, *cj = t->cj;

  /* Communication task? */
  if (type == task_type_recv || type == task_type_send) {

#ifdef WITH_MPI
    /* Check the status of the MPI request. */
    int res = 0, err = 0;
    MPI_Status stat;
    if ((err = MPI_Test(&t->req, &res, &stat)) != MPI_SUCCESS) {
      char buff[MPI_MAX_ERROR_STRING];
      int len;
      MPI_Error_string(err, buff, &len);
      error("Failed to test request on send/recv task (tag=%i, %s).", t->flags,
            buff);
    }
    return res;
#else
    error("SWIFT was not compiled with MPI support.");
#endif

  }

  /* Unary lock? */
  else if (type == task_type_self || type == task_type_sort ||
           (type == task_type_sub && cj == NULL)) {
    if (cell_locktree(ci) != 0) return 0;
  }

  /* Otherwise, binary lock. */
  else if (type == task_type_pair || (type == task_type_sub && cj != NULL)) {
    if (ci->hold || cj->hold) return 0;
    if (cell_locktree(ci) != 0) return 0;
    if (cell_locktree(cj) != 0) {
      cell_unlocktree(ci);
      return 0;
    }
  }

  /* Gravity tasks? */
  else if (type == task_type_grav_mm || type == task_type_grav_pp ||
           type == task_type_grav_down) {
    if (ci->ghold || (cj != NULL && cj->ghold)) return 0;
    if (cell_glocktree(ci) != 0) return 0;
    if (cj != NULL && cell_glocktree(cj) != 0) {
      cell_gunlocktree(ci);
      return 0;
    }
  }

  /* If we made it this far, we've got a lock. */
  return 1;
}

/**
 * @brief Remove all unlocks to tasks that are of the given type.
 *
 * @param t The #task.
 * @param type The task type ID to remove.
 */

void task_cleanunlock(struct task *t, int type) {

  int k;

  lock_lock(&t->lock);

  for (k = 0; k < t->nr_unlock_tasks; k++)
    if (t->unlock_tasks[k]->type == type) {
      t->nr_unlock_tasks -= 1;
      t->unlock_tasks[k] = t->unlock_tasks[t->nr_unlock_tasks];
    }

  lock_unlock_blind(&t->lock);
}

/**
 * @brief Remove an unlock_task from the given task.
 *
 * @param ta The unlocking #task.
 * @param tb The #task that will be unlocked.
 */

void task_rmunlock(struct task *ta, struct task *tb) {

  int k;

  lock_lock(&ta->lock);

  for (k = 0; k < ta->nr_unlock_tasks; k++)
    if (ta->unlock_tasks[k] == tb) {
      ta->nr_unlock_tasks -= 1;
      ta->unlock_tasks[k] = ta->unlock_tasks[ta->nr_unlock_tasks];
      lock_unlock_blind(&ta->lock);
      return;
    }
  error("Task not found.");
}

/**
 * @brief Remove an unlock_task from the given task.
 *
 * @param ta The unlocking #task.
 * @param tb The #task that will be unlocked.
 *
 * Differs from #task_rmunlock in that it will not fail if
 * the task @c tb is not in the unlocks of @c ta.
 */

void task_rmunlock_blind(struct task *ta, struct task *tb) {

  int k;

  lock_lock(&ta->lock);

  for (k = 0; k < ta->nr_unlock_tasks; k++)
    if (ta->unlock_tasks[k] == tb) {
      ta->nr_unlock_tasks -= 1;
      ta->unlock_tasks[k] = ta->unlock_tasks[ta->nr_unlock_tasks];
      break;
    }

  lock_unlock_blind(&ta->lock);
}

/**
 * @brief Add an unlock_task to the given task.
 *
 * @param ta The unlocking #task.
 * @param tb The #task that will be unlocked.
 */

void task_addunlock(struct task *ta, struct task *tb) {

  error("Use sched_addunlock instead.");

  /* Add the lock atomically. */
  ta->unlock_tasks[atomic_inc(&ta->nr_unlock_tasks)] = tb;

  /* Check a posteriori if we did not overshoot. */
  if (ta->nr_unlock_tasks > task_maxunlock)
    error("Too many unlock_tasks in task.");
}

void task_addunlock_old(struct task *ta, struct task *tb) {

  int k;

  lock_lock(&ta->lock);

  /* Check if ta already unlocks tb. */
  for (k = 0; k < ta->nr_unlock_tasks; k++)
    if (ta->unlock_tasks[k] == tb) {
      error("Duplicate unlock.");
      lock_unlock_blind(&ta->lock);
      return;
    }

  if (ta->nr_unlock_tasks == task_maxunlock)
    error("Too many unlock_tasks in task.");

  ta->unlock_tasks[ta->nr_unlock_tasks] = tb;
  ta->nr_unlock_tasks += 1;

  lock_unlock_blind(&ta->lock);
}

/**
 * @brief Prints the list of tasks contained in a given mask
 *
 * @param mask The mask to analyse
 */
void task_print_mask(unsigned int mask) {

  printf("task_print_mask: The tasks to run are [");
  for (int k = 1; k < task_type_count; k++)
    printf(" %s=%s", taskID_names[k], (mask & (1 << k)) ? "yes" : "no");
  printf(" ]\n");
}

/**
 * @brief Prints the list of subtasks contained in a given submask
 *
 * @param submask The submask to analyse
 */
void task_print_submask(unsigned int submask) {

  printf("task_print_submask: The subtasks to run are [");
  for (int k = 1; k < task_subtype_count; k++)
    printf(" %s=%s", subtaskID_names[k], (submask & (1 << k)) ? "yes" : "no");
  printf(" ]\n");
}<|MERGE_RESOLUTION|>--- conflicted
+++ resolved
@@ -47,17 +47,10 @@
 
 /* Task type names. */
 const char *taskID_names[task_type_count] = {
-<<<<<<< HEAD
-    "none",          "sort",    "self",       "pair",    "sub",
-    "init",          "ghost",   "drift",      "kick",    "send",
-    "recv",          "grav_pp", "grav_mm",    "grav_up", "grav_down",
-    "grav_external", "psort",   "split_cell", "rewait"};
-=======
     "none",      "sort",       "self",       "pair",    "sub",
     "init",      "ghost",      "drift",      "kick",    "send",
     "recv",      "grav_pp",    "grav_mm",    "grav_up", "grav_down",
-    "part_sort", "gpart_sort", "split_cell", "rewait"};
->>>>>>> 4effc52c
+    "grav_external", "part_sort", "gpart_sort", "split_cell", "rewait"};
 
 const char *subtaskID_names[task_type_count] = {"none",  "density",
                                                 "force", "grav"};
