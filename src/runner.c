/*******************************************************************************
 * This file is part of SWIFT.
 * Copyright (c) 2012 Pedro Gonnet (pedro.gonnet@durham.ac.uk)
 *                    Matthieu Schaller (matthieu.schaller@durham.ac.uk)
 *               2015 Peter W. Draper (p.w.draper@durham.ac.uk)
 *               2016 John A. Regan (john.a.regan@durham.ac.uk)
 *                    Tom Theuns (tom.theuns@durham.ac.uk)
 *
 * This program is free software: you can redistribute it and/or modify
 * it under the terms of the GNU Lesser General Public License as published
 * by the Free Software Foundation, either version 3 of the License, or
 * (at your option) any later version.
 *
 * This program is distributed in the hope that it will be useful,
 * but WITHOUT ANY WARRANTY; without even the implied warranty of
 * MERCHANTABILITY or FITNESS FOR A PARTICULAR PURPOSE.  See the
 * GNU General Public License for more details.
 *
 * You should have received a copy of the GNU Lesser General Public License
 * along with this program.  If not, see <http://www.gnu.org/licenses/>.
 *
 ******************************************************************************/

/* Config parameters. */
#include "../config.h"

/* Some standard headers. */
#include <float.h>
#include <limits.h>
#include <stdlib.h>

/* MPI headers. */
#ifdef WITH_MPI
#include <mpi.h>
#endif

/* This object's header. */
#include "runner.h"

/* Local headers. */
#include "active.h"
#include "approx_math.h"
#include "atomic.h"
#include "cell.h"
#include "const.h"
#include "cooling.h"
#include "debug.h"
#include "drift.h"
#include "engine.h"
#include "error.h"
#include "gravity.h"
#include "hydro.h"
#include "hydro_properties.h"
#include "kick.h"
#include "minmax.h"
#include "runner_doiact_vec.h"
#include "scheduler.h"
#include "sort_part.h"
#include "sourceterms.h"
#include "space.h"
#include "stars.h"
#include "task.h"
#include "timers.h"
#include "timestep.h"

/* Import the density loop functions. */
#define FUNCTION density
#include "runner_doiact.h"

/* Import the gradient loop functions (if required). */
#ifdef EXTRA_HYDRO_LOOP
#undef FUNCTION
#define FUNCTION gradient
#include "runner_doiact.h"
#endif

/* Import the force loop functions. */
#undef FUNCTION
#define FUNCTION force
#include "runner_doiact.h"

/* Import the gravity loop functions. */
#include "runner_doiact_fft.h"
#include "runner_doiact_grav.h"

/**
 * @brief Perform source terms
 *
 * @param r runner task
 * @param c cell
 * @param timer 1 if the time is to be recorded.
 */
void runner_do_sourceterms(struct runner *r, struct cell *c, int timer) {
  const int count = c->count;
  const double cell_min[3] = {c->loc[0], c->loc[1], c->loc[2]};
  const double cell_width[3] = {c->width[0], c->width[1], c->width[2]};
  struct sourceterms *sourceterms = r->e->sourceterms;
  const int dimen = 3;

  TIMER_TIC;

  /* Recurse? */
  if (c->split) {
    for (int k = 0; k < 8; k++)
      if (c->progeny[k] != NULL) runner_do_sourceterms(r, c->progeny[k], 0);
  } else {

    if (count > 0) {

      /* do sourceterms in this cell? */
      const int incell =
          sourceterms_test_cell(cell_min, cell_width, sourceterms, dimen);
      if (incell == 1) {
        sourceterms_apply(r, sourceterms, c);
      }
    }
  }

  if (timer) TIMER_TOC(timer_dosource);
}

/**
 * @brief Calculate gravity acceleration from external potential
 *
 * @param r runner task
 * @param c cell
 * @param timer 1 if the time is to be recorded.
 */
void runner_do_grav_external(struct runner *r, struct cell *c, int timer) {

  struct gpart *restrict gparts = c->gparts;
  const int gcount = c->gcount;
  const struct engine *e = r->e;
  const struct external_potential *potential = e->external_potential;
  const struct phys_const *constants = e->physical_constants;
  const double time = r->e->time;

  TIMER_TIC;

  /* Anything to do here? */
  if (!cell_is_active(c, e)) return;

  /* Recurse? */
  if (c->split) {
    for (int k = 0; k < 8; k++)
      if (c->progeny[k] != NULL) runner_do_grav_external(r, c->progeny[k], 0);
  } else {

    /* Loop over the gparts in this cell. */
    for (int i = 0; i < gcount; i++) {

      /* Get a direct pointer on the part. */
      struct gpart *restrict gp = &gparts[i];

      /* Is this part within the time step? */
      if (gpart_is_active(gp, e)) {
        external_gravity_acceleration(time, potential, constants, gp);
      }
    }
  }

  if (timer) TIMER_TOC(timer_dograv_external);
}

/**
 * @brief Calculate change in thermal state of particles induced
 * by radiative cooling and heating.
 *
 * @param r runner task
 * @param c cell
 * @param timer 1 if the time is to be recorded.
 */
void runner_do_cooling(struct runner *r, struct cell *c, int timer) {

  struct part *restrict parts = c->parts;
  struct xpart *restrict xparts = c->xparts;
  const int count = c->count;
  const struct engine *e = r->e;
  const struct cooling_function_data *cooling_func = e->cooling_func;
  const struct phys_const *constants = e->physical_constants;
  const struct unit_system *us = e->internal_units;
  const double timeBase = e->timeBase;

  TIMER_TIC;

  /* Anything to do here? */
  if (!cell_is_active(c, e)) return;

  /* Recurse? */
  if (c->split) {
    for (int k = 0; k < 8; k++)
      if (c->progeny[k] != NULL) runner_do_cooling(r, c->progeny[k], 0);
  } else {

    /* Loop over the parts in this cell. */
    for (int i = 0; i < count; i++) {

      /* Get a direct pointer on the part. */
      struct part *restrict p = &parts[i];
      struct xpart *restrict xp = &xparts[i];

      if (part_is_active(p, e)) {

        /* Let's cool ! */
        const double dt = get_timestep(p->time_bin, timeBase);
        cooling_cool_part(constants, us, cooling_func, p, xp, dt);
      }
    }
  }

  if (timer) TIMER_TOC(timer_do_cooling);
}

/**
 * @brief Sort the entries in ascending order using QuickSort.
 *
 * @param sort The entries
 * @param N The number of entries.
 */
void runner_do_sort_ascending(struct entry *sort, int N) {

  struct {
    short int lo, hi;
  } qstack[10];
  int qpos, i, j, lo, hi, imin;
  struct entry temp;
  float pivot;

  /* Sort parts in cell_i in decreasing order with quicksort */
  qstack[0].lo = 0;
  qstack[0].hi = N - 1;
  qpos = 0;
  while (qpos >= 0) {
    lo = qstack[qpos].lo;
    hi = qstack[qpos].hi;
    qpos -= 1;
    if (hi - lo < 15) {
      for (i = lo; i < hi; i++) {
        imin = i;
        for (j = i + 1; j <= hi; j++)
          if (sort[j].d < sort[imin].d) imin = j;
        if (imin != i) {
          temp = sort[imin];
          sort[imin] = sort[i];
          sort[i] = temp;
        }
      }
    } else {
      pivot = sort[(lo + hi) / 2].d;
      i = lo;
      j = hi;
      while (i <= j) {
        while (sort[i].d < pivot) i++;
        while (sort[j].d > pivot) j--;
        if (i <= j) {
          if (i < j) {
            temp = sort[i];
            sort[i] = sort[j];
            sort[j] = temp;
          }
          i += 1;
          j -= 1;
        }
      }
      if (j > (lo + hi) / 2) {
        if (lo < j) {
          qpos += 1;
          qstack[qpos].lo = lo;
          qstack[qpos].hi = j;
        }
        if (i < hi) {
          qpos += 1;
          qstack[qpos].lo = i;
          qstack[qpos].hi = hi;
        }
      } else {
        if (i < hi) {
          qpos += 1;
          qstack[qpos].lo = i;
          qstack[qpos].hi = hi;
        }
        if (lo < j) {
          qpos += 1;
          qstack[qpos].lo = lo;
          qstack[qpos].hi = j;
        }
      }
    }
  }
}

/**
 * @brief Sort the particles in the given cell along all cardinal directions.
 *
 * @param r The #runner.
 * @param c The #cell.
 * @param flags Cell flag.
 * @param clock Flag indicating whether to record the timing or not, needed
 *      for recursive calls.
 */
void runner_do_sort(struct runner *r, struct cell *c, int flags, int clock) {

  struct entry *finger;
  struct entry *fingers[8];
  struct part *parts = c->parts;
  struct xpart *xparts = c->xparts;
  struct entry *sort;
  const int count = c->count;
  float buff[8];

  TIMER_TIC;

  /* Check that the particles have been moved to the current time */
  if (!cell_is_drifted(c, r->e)) error("Sorting un-drifted cell");

  /* Clean-up the flags, i.e. filter out what's already been sorted, but
     only if the sorts are recent. */
  if (c->ti_sort == r->e->ti_current) {
    /* Ignore dimensions that have been sorted. */
    flags &= ~c->sorted;
  } else {
    /* Clean old (stale) sorts. */
    c->sorted = 0;
  }
  if (flags == 0) return;

  /* Sorting an un-drifted cell? */
  if (!cell_is_drifted(c, r->e)) error("Sorting undrifted cell.");

  /* start by allocating the entry arrays. */
  if (c->sort == NULL || c->sortsize < count) {
    if (c->sort != NULL) free(c->sort);
    c->sortsize = count * 1.1;
    if ((c->sort = (struct entry *)malloc(sizeof(struct entry) *
                                          (c->sortsize + 1) * 13)) == NULL)
      error("Failed to allocate sort memory.");
  }
  sort = c->sort;

  /* Does this cell have any progeny? */
  if (c->split) {

    /* Fill in the gaps within the progeny. */
    float dx_max_sort = 0.0f;
    for (int k = 0; k < 8; k++) {
      if (c->progeny[k] != NULL) {
        if (flags & ~c->progeny[k]->sorted ||
            c->progeny[k]->dx_max_sort > c->dmin * space_maxreldx)
          runner_do_sort(r, c->progeny[k], flags, 0);
        dx_max_sort = max(dx_max_sort, c->progeny[k]->dx_max_sort);
      }
    }
    c->dx_max_sort = dx_max_sort;

    /* Loop over the 13 different sort arrays. */
    for (int j = 0; j < 13; j++) {

      /* Has this sort array been flagged? */
      if (!(flags & (1 << j))) continue;

      /* Init the particle index offsets. */
      int off[8];
      off[0] = 0;
      for (int k = 1; k < 8; k++)
        if (c->progeny[k - 1] != NULL)
          off[k] = off[k - 1] + c->progeny[k - 1]->count;
        else
          off[k] = off[k - 1];

      /* Init the entries and indices. */
      int inds[8];
      for (int k = 0; k < 8; k++) {
        inds[k] = k;
        if (c->progeny[k] != NULL && c->progeny[k]->count > 0) {
          fingers[k] = &c->progeny[k]->sort[j * (c->progeny[k]->count + 1)];
          buff[k] = fingers[k]->d;
          off[k] = off[k];
        } else
          buff[k] = FLT_MAX;
      }

      /* Sort the buffer. */
      for (int i = 0; i < 7; i++)
        for (int k = i + 1; k < 8; k++)
          if (buff[inds[k]] < buff[inds[i]]) {
            int temp_i = inds[i];
            inds[i] = inds[k];
            inds[k] = temp_i;
          }

      /* For each entry in the new sort list. */
      finger = &sort[j * (count + 1)];
      for (int ind = 0; ind < count; ind++) {

        /* Copy the minimum into the new sort array. */
        finger[ind].d = buff[inds[0]];
        finger[ind].i = fingers[inds[0]]->i + off[inds[0]];

        /* Update the buffer. */
        fingers[inds[0]] += 1;
        buff[inds[0]] = fingers[inds[0]]->d;

        /* Find the smallest entry. */
        for (int k = 1; k < 8 && buff[inds[k]] < buff[inds[k - 1]]; k++) {
          int temp_i = inds[k - 1];
          inds[k - 1] = inds[k];
          inds[k] = temp_i;
        }

      } /* Merge. */

      /* Add a sentinel. */
      sort[j * (count + 1) + count].d = FLT_MAX;
      sort[j * (count + 1) + count].i = 0;

      /* Mark as sorted. */
      c->sorted |= (1 << j);

    } /* loop over sort arrays. */

  } /* progeny? */

  /* Otherwise, just sort. */
  else {

    /* Fill the sort array. */
    for (int k = 0; k < count; k++) {
      if (xparts != NULL) {
        xparts[k].x_diff_sort[0] = 0.0f;
        xparts[k].x_diff_sort[1] = 0.0f;
        xparts[k].x_diff_sort[2] = 0.0f;
      }
      const float px[3] = {parts[k].x[0], parts[k].x[1], parts[k].x[2]};
      for (int j = 0; j < 13; j++)
        if (flags & (1 << j)) {
          sort[j * (count + 1) + k].i = k;
          sort[j * (count + 1) + k].d = px[0] * runner_shift[j][0] +
                                        px[1] * runner_shift[j][1] +
                                        px[2] * runner_shift[j][2];
        }
    }

    /* Add the sentinel and sort. */
    for (int j = 0; j < 13; j++)
      if (flags & (1 << j)) {
        sort[j * (count + 1) + count].d = FLT_MAX;
        sort[j * (count + 1) + count].i = 0;
        runner_do_sort_ascending(&sort[j * (count + 1)], count);
        c->sorted |= (1 << j);
      }

    /* Finally, clear the dx_max_sort field of this cell. */
    c->dx_max_sort = 0.f;

    /* If this was not just an update, invalidate the sorts above this one. */
    if (c->ti_sort < r->e->ti_current)
      for (struct cell *finger = c->parent; finger != NULL;
           finger = finger->parent)
        finger->sorted = 0;
  }

  /* Update the sort timer. */
  c->ti_sort = r->e->ti_current;

#ifdef SWIFT_DEBUG_CHECKS
  /* Verify the sorting. */
  for (int j = 0; j < 13; j++) {
    if (!(flags & (1 << j))) continue;
    finger = &sort[j * (count + 1)];
    for (int k = 1; k < count; k++) {
      if (finger[k].d < finger[k - 1].d)
        error("Sorting failed, ascending array.");
      if (finger[k].i >= count) error("Sorting failed, indices borked.");
    }
  }
#endif

  if (clock) TIMER_TOC(timer_dosort);
}

/**
<<<<<<< HEAD
=======
 * @brief Initialize the particles before the density calculation
 *
 * @param r The runner thread.
 * @param c The cell.
 * @param timer 1 if the time is to be recorded.
 */
void runner_do_init(struct runner *r, struct cell *c, int timer) {

  struct part *restrict parts = c->parts;
  struct gpart *restrict gparts = c->gparts;
  const int count = c->count;
  const int gcount = c->gcount;
  const struct engine *e = r->e;
  const struct space *s = e->s;

  TIMER_TIC;

  /* Anything to do here? */
  if (!cell_is_active(c, e)) return;

  /* Reset the gravity acceleration tensors */
  if (e->policy & engine_policy_self_gravity)
    gravity_field_tensors_init(&c->multipole->pot);

  /* Recurse? */
  if (c->split) {
    for (int k = 0; k < 8; k++)
      if (c->progeny[k] != NULL) runner_do_init(r, c->progeny[k], 0);
  } else {

    /* Loop over the parts in this cell. */
    for (int i = 0; i < count; i++) {

      /* Get a direct pointer on the part. */
      struct part *restrict p = &parts[i];

      if (part_is_active(p, e)) {

        /* Get ready for a density calculation */
        hydro_init_part(p, &s->hs);
      }
    }

    /* Loop over the gparts in this cell. */
    for (int i = 0; i < gcount; i++) {

      /* Get a direct pointer on the part. */
      struct gpart *restrict gp = &gparts[i];

      if (gpart_is_active(gp, e)) {

        /* Get ready for a density calculation */
        gravity_init_gpart(gp);
      }
    }
  }

  if (timer) TIMER_TOC(timer_init);
}

/**
>>>>>>> bd9b222b
 * @brief Intermediate task after the gradient loop that does final operations
 * on the gradient quantities and optionally slope limits the gradients
 *
 * @param r The runner thread.
 * @param c The cell.
 * @param timer Are we timing this ?
 */
void runner_do_extra_ghost(struct runner *r, struct cell *c, int timer) {

#ifdef EXTRA_HYDRO_LOOP

  struct part *restrict parts = c->parts;
  const int count = c->count;
  const struct engine *e = r->e;

  TIMER_TIC;

  /* Anything to do here? */
  if (!cell_is_active(c, e)) return;

  /* Recurse? */
  if (c->split) {
    for (int k = 0; k < 8; k++)
      if (c->progeny[k] != NULL) runner_do_extra_ghost(r, c->progeny[k], 0);
  } else {

    /* Loop over the parts in this cell. */
    for (int i = 0; i < count; i++) {

      /* Get a direct pointer on the part. */
      struct part *restrict p = &parts[i];

      if (part_is_active(p, e)) {

        /* Get ready for a force calculation */
        hydro_end_gradient(p);
      }
    }
  }

  if (timer) TIMER_TOC(timer_do_extra_ghost);

#else
  error("SWIFT was not compiled with the extra hydro loop activated.");
#endif
}

/**
 * @brief Intermediate task after the density to check that the smoothing
 * lengths are correct.
 *
 * @param r The runner thread.
 * @param c The cell.
 * @param timer Are we timing this ?
 */
void runner_do_ghost(struct runner *r, struct cell *c, int timer) {

  struct part *restrict parts = c->parts;
  struct xpart *restrict xparts = c->xparts;
  const struct engine *e = r->e;
  const struct space *s = e->s;
  const float hydro_h_max = e->hydro_properties->h_max;
  const float target_wcount = e->hydro_properties->target_neighbours;
  const float max_wcount =
      target_wcount + e->hydro_properties->delta_neighbours;
  const float min_wcount =
      target_wcount - e->hydro_properties->delta_neighbours;
  const int max_smoothing_iter = e->hydro_properties->max_smoothing_iterations;
  int redo = 0, count = 0;

  TIMER_TIC;

  /* Anything to do here? */
  if (!cell_is_active(c, e)) return;

  /* Recurse? */
  if (c->split) {
    for (int k = 0; k < 8; k++)
      if (c->progeny[k] != NULL) runner_do_ghost(r, c->progeny[k], 0);
  } else {

    /* Init the list of active particles that have to be updated. */
    int *pid = NULL;
    if ((pid = malloc(sizeof(int) * c->count)) == NULL)
      error("Can't allocate memory for pid.");
    for (int k = 0; k < c->count; k++)
      if (part_is_active(&parts[k], e)) {
        pid[count] = k;
        ++count;
      }

    /* While there are particles that need to be updated... */
    for (int num_reruns = 0; count > 0 && num_reruns < max_smoothing_iter;
         num_reruns++) {

      /* Reset the redo-count. */
      redo = 0;

      /* Loop over the remaining active parts in this cell. */
      for (int i = 0; i < count; i++) {

        /* Get a direct pointer on the part. */
        struct part *restrict p = &parts[pid[i]];
        struct xpart *restrict xp = &xparts[pid[i]];

#ifdef SWIFT_DEBUG_CHECKS
        /* Is this part within the timestep? */
        if (!part_is_active(p, e)) error("Ghost applied to inactive particle");
#endif

        /* Finish the density calculation */
        hydro_end_density(p);

        /* Did we get the right number of neighbours? */
        if (p->density.wcount > max_wcount || p->density.wcount < min_wcount) {

          float h_corr = 0.f;

          /* If no derivative, double the smoothing length. */
          if (p->density.wcount_dh == 0.0f) h_corr = p->h;

          /* Otherwise, compute the smoothing length update (Newton step). */
          else {
            h_corr = (target_wcount - p->density.wcount) / p->density.wcount_dh;

            /* Truncate to the range [ -p->h/2 , p->h ]. */
            h_corr = (h_corr < p->h) ? h_corr : p->h;
            h_corr = (h_corr > -0.5f * p->h) ? h_corr : -0.5f * p->h;
          }

          /* Ok, correct then */
          p->h += h_corr;

          /* If below the absolute maximum, try again */
          if (p->h < hydro_h_max) {

            /* Flag for another round of fun */
            pid[redo] = pid[i];
            redo += 1;

            /* Re-initialise everything */
            hydro_init_part(p, &s->hs);

            /* Off we go ! */
            continue;
          } else {

            /* Ok, this particle is a lost cause... */
            p->h = hydro_h_max;
          }
        }

        /* We now have a particle whose smoothing length has converged */

        /* As of here, particle force variables will be set. */

        /* Compute variables required for the force loop */
        hydro_prepare_force(p, xp);

        /* The particle force values are now set.  Do _NOT_
           try to read any particle density variables! */

        /* Prepare the particle for the force loop over neighbours */
        hydro_reset_acceleration(p);
      }

      /* We now need to treat the particles whose smoothing length had not
       * converged again */

      /* Re-set the counter for the next loop (potentially). */
      count = redo;
      if (count > 0) {

        /* Climb up the cell hierarchy. */
        for (struct cell *finger = c; finger != NULL; finger = finger->parent) {

          /* Run through this cell's density interactions. */
          for (struct link *l = finger->density; l != NULL; l = l->next) {

            /* Self-interaction? */
            if (l->t->type == task_type_self)
              runner_doself_subset_density(r, finger, parts, pid, count);

            /* Otherwise, pair interaction? */
            else if (l->t->type == task_type_pair) {

              /* Left or right? */
              if (l->t->ci == finger)
                runner_dopair_subset_density(r, finger, parts, pid, count,
                                             l->t->cj);
              else
                runner_dopair_subset_density(r, finger, parts, pid, count,
                                             l->t->ci);

            }

            /* Otherwise, sub-self interaction? */
            else if (l->t->type == task_type_sub_self)
              runner_dosub_subset_density(r, finger, parts, pid, count, NULL,
                                          -1, 1);

            /* Otherwise, sub-pair interaction? */
            else if (l->t->type == task_type_sub_pair) {

              /* Left or right? */
              if (l->t->ci == finger)
                runner_dosub_subset_density(r, finger, parts, pid, count,
                                            l->t->cj, -1, 1);
              else
                runner_dosub_subset_density(r, finger, parts, pid, count,
                                            l->t->ci, -1, 1);
            }
          }
        }
      }
    }

#ifdef SWIFT_DEBUG_CHECKS
    if (count) {
      error("Smoothing length failed to converge on %i particles.", count);
    }
#else
    if (count)
      message("Smoothing length failed to converge on %i particles.", count);
#endif

    /* Be clean */
    free(pid);
  }

  if (timer) TIMER_TOC(timer_do_ghost);
}

/**
 * @brief Unskip any tasks associated with active cells.
 *
 * @param c The cell.
 * @param e The engine.
 */
static void runner_do_unskip(struct cell *c, struct engine *e) {

  /* Ignore empty cells. */
  if (c->count == 0 && c->gcount == 0) return;

  /* Skip inactive cells. */
  if (!cell_is_active(c, e)) return;

  /* Recurse */
  if (c->split) {
    for (int k = 0; k < 8; k++) {
      if (c->progeny[k] != NULL) {
        struct cell *cp = c->progeny[k];
        runner_do_unskip(cp, e);
      }
    }
  }

  /* Unskip any active tasks. */
  const int forcerebuild = cell_unskip_tasks(c, &e->sched);
  if (forcerebuild) atomic_inc(&e->forcerebuild);
}

/**
 * @brief Mapper function to unskip active tasks.
 *
 * @param map_data An array of #cell%s.
 * @param num_elements Chunk size.
 * @param extra_data Pointer to an #engine.
 */
void runner_do_unskip_mapper(void *map_data, int num_elements,
                             void *extra_data) {

  struct engine *e = (struct engine *)extra_data;
  struct cell *cells = (struct cell *)map_data;

  for (int ind = 0; ind < num_elements; ind++) {
    struct cell *c = &cells[ind];
    if (c != NULL) runner_do_unskip(c, e);
  }
}
/**
 * @brief Drift particles in real space.
 *
 * @param r The runner thread.
 * @param c The cell.
 * @param timer Are we timing this ?
 */
void runner_do_drift_particles(struct runner *r, struct cell *c, int timer) {

  TIMER_TIC;

  cell_drift_particles(c, r->e);

  if (timer) TIMER_TOC(timer_drift);
}

/**
 * @brief Perform the first half-kick on all the active particles in a cell.
 *
 * @param r The runner thread.
 * @param c The cell.
 * @param timer Are we timing this ?
 */
void runner_do_kick1(struct runner *r, struct cell *c, int timer) {

  const struct engine *e = r->e;
  struct part *restrict parts = c->parts;
  struct xpart *restrict xparts = c->xparts;
  struct gpart *restrict gparts = c->gparts;
  struct spart *restrict sparts = c->sparts;
  const int count = c->count;
  const int gcount = c->gcount;
  const int scount = c->scount;
  const integertime_t ti_current = e->ti_current;
  const double timeBase = e->timeBase;

  TIMER_TIC;

  /* Anything to do here? */
  if (!cell_is_starting(c, e)) return;

  /* Recurse? */
  if (c->split) {
    for (int k = 0; k < 8; k++)
      if (c->progeny[k] != NULL) runner_do_kick1(r, c->progeny[k], 0);
  } else {

    /* Loop over the parts in this cell. */
    for (int k = 0; k < count; k++) {

      /* Get a handle on the part. */
      struct part *restrict p = &parts[k];
      struct xpart *restrict xp = &xparts[k];

      /* If particle needs to be kicked */
      if (part_is_starting(p, e)) {

        const integertime_t ti_step = get_integer_timestep(p->time_bin);
        const integertime_t ti_begin =
            get_integer_time_begin(ti_current + 1, p->time_bin);

#ifdef SWIFT_DEBUG_CHECKS
        const integertime_t ti_end =
            get_integer_time_end(ti_current + 1, p->time_bin);

        if (ti_begin != ti_current)
          error(
              "Particle in wrong time-bin, ti_end=%lld, ti_begin=%lld, "
              "ti_step=%lld time_bin=%d ti_current=%lld",
              ti_end, ti_begin, ti_step, p->time_bin, ti_current);
#endif

        /* do the kick */
        kick_part(p, xp, ti_begin, ti_begin + ti_step / 2, timeBase);
      }
    }

    /* Loop over the gparts in this cell. */
    for (int k = 0; k < gcount; k++) {

      /* Get a handle on the part. */
      struct gpart *restrict gp = &gparts[k];

      /* If the g-particle has no counterpart and needs to be kicked */
      if (gp->type == swift_type_dark_matter && gpart_is_starting(gp, e)) {

        const integertime_t ti_step = get_integer_timestep(gp->time_bin);
        const integertime_t ti_begin =
            get_integer_time_begin(ti_current + 1, gp->time_bin);

#ifdef SWIFT_DEBUG_CHECKS
        const integertime_t ti_end =
            get_integer_time_end(ti_current + 1, gp->time_bin);

        if (ti_begin != ti_current)
          error(
              "Particle in wrong time-bin, ti_end=%lld, ti_begin=%lld, "
              "ti_step=%lld time_bin=%d ti_current=%lld",
              ti_end, ti_begin, ti_step, gp->time_bin, ti_current);
#endif

        /* do the kick */
        kick_gpart(gp, ti_begin, ti_begin + ti_step / 2, timeBase);
      }
    }

    /* Loop over the star particles in this cell. */
    for (int k = 0; k < scount; k++) {

      /* Get a handle on the s-part. */
      struct spart *restrict sp = &sparts[k];

      /* If particle needs to be kicked */
      if (spart_is_starting(sp, e)) {

        const integertime_t ti_step = get_integer_timestep(sp->time_bin);
        const integertime_t ti_begin =
            get_integer_time_begin(ti_current + 1, sp->time_bin);

#ifdef SWIFT_DEBUG_CHECKS
        const integertime_t ti_end =
            get_integer_time_end(ti_current + 1, sp->time_bin);

        if (ti_begin != ti_current)
          error(
              "Particle in wrong time-bin, ti_end=%lld, ti_begin=%lld, "
              "ti_step=%lld time_bin=%d ti_current=%lld",
              ti_end, ti_begin, ti_step, sp->time_bin, ti_current);
#endif

        /* do the kick */
        kick_spart(sp, ti_begin, ti_begin + ti_step / 2, timeBase);
      }
    }
  }

  if (timer) TIMER_TOC(timer_kick1);
}

/**
 * @brief Perform the second half-kick on all the active particles in a cell.
 *
 * Also prepares particles to be drifted.
 *
 * @param r The runner thread.
 * @param c The cell.
 * @param timer Are we timing this ?
 */
void runner_do_kick2(struct runner *r, struct cell *c, int timer) {

  const struct engine *e = r->e;
  const integertime_t ti_current = e->ti_current;
  const double timeBase = e->timeBase;
  const int count = c->count;
  const int gcount = c->gcount;
  const int scount = c->scount;
  struct part *restrict parts = c->parts;
  struct xpart *restrict xparts = c->xparts;
  struct gpart *restrict gparts = c->gparts;
  struct spart *restrict sparts = c->sparts;

  TIMER_TIC;

  /* Anything to do here? */
  if (!cell_is_active(c, e)) return;

  /* Recurse? */
  if (c->split) {
    for (int k = 0; k < 8; k++)
      if (c->progeny[k] != NULL) runner_do_kick2(r, c->progeny[k], 0);
  } else {

    /* Loop over the particles in this cell. */
    for (int k = 0; k < count; k++) {

      /* Get a handle on the part. */
      struct part *restrict p = &parts[k];
      struct xpart *restrict xp = &xparts[k];

      /* If particle needs to be kicked */
      if (part_is_active(p, e)) {

        const integertime_t ti_step = get_integer_timestep(p->time_bin);
        const integertime_t ti_begin =
            get_integer_time_begin(ti_current, p->time_bin);

#ifdef SWIFT_DEBUG_CHECKS
        if (ti_begin + ti_step != ti_current)
          error(
              "Particle in wrong time-bin, ti_begin=%lld, ti_step=%lld "
              "time_bin=%d ti_current=%lld",
              ti_begin, ti_step, p->time_bin, ti_current);
#endif

        /* Finish the time-step with a second half-kick */
        kick_part(p, xp, ti_begin + ti_step / 2, ti_begin + ti_step, timeBase);

#ifdef SWIFT_DEBUG_CHECKS
        /* Check that kick and the drift are synchronized */
        if (p->ti_drift != p->ti_kick) error("Error integrating part in time.");
#endif

        /* Prepare the values to be drifted */
        hydro_reset_predicted_values(p, xp);
      }
    }

    /* Loop over the g-particles in this cell. */
    for (int k = 0; k < gcount; k++) {

      /* Get a handle on the part. */
      struct gpart *restrict gp = &gparts[k];

      /* If the g-particle has no counterpart and needs to be kicked */
      if (gp->type == swift_type_dark_matter && gpart_is_active(gp, e)) {

        const integertime_t ti_step = get_integer_timestep(gp->time_bin);
        const integertime_t ti_begin =
            get_integer_time_begin(ti_current, gp->time_bin);

#ifdef SWIFT_DEBUG_CHECKS
        if (ti_begin + ti_step != ti_current)
          error("Particle in wrong time-bin");
#endif

        /* Finish the time-step with a second half-kick */
        kick_gpart(gp, ti_begin + ti_step / 2, ti_begin + ti_step, timeBase);

#ifdef SWIFT_DEBUG_CHECKS
        /* Check that kick and the drift are synchronized */
        if (gp->ti_drift != gp->ti_kick)
          error("Error integrating g-part in time.");
#endif

        /* Prepare the values to be drifted */
        gravity_reset_predicted_values(gp);
      }
    }

    /* Loop over the particles in this cell. */
    for (int k = 0; k < scount; k++) {

      /* Get a handle on the part. */
      struct spart *restrict sp = &sparts[k];

      /* If particle needs to be kicked */
      if (spart_is_active(sp, e)) {

        const integertime_t ti_step = get_integer_timestep(sp->time_bin);
        const integertime_t ti_begin =
            get_integer_time_begin(ti_current, sp->time_bin);

#ifdef SWIFT_DEBUG_CHECKS
        if (ti_begin + ti_step != ti_current)
          error("Particle in wrong time-bin");
#endif

        /* Finish the time-step with a second half-kick */
        kick_spart(sp, ti_begin + ti_step / 2, ti_begin + ti_step, timeBase);

#ifdef SWIFT_DEBUG_CHECKS
        /* Check that kick and the drift are synchronized */
        if (sp->ti_drift != sp->ti_kick)
          error("Error integrating s-part in time.");
#endif

        /* Prepare the values to be drifted */
        star_reset_predicted_values(sp);
      }
    }
  }
  if (timer) TIMER_TOC(timer_kick2);
}

/**
 * @brief Computes the next time-step of all active particles in this cell
 * and update the cell's statistics.
 *
 * @param r The runner thread.
 * @param c The cell.
 * @param timer Are we timing this ?
 */
void runner_do_timestep(struct runner *r, struct cell *c, int timer) {

  const struct engine *e = r->e;
  const integertime_t ti_current = e->ti_current;
  const int count = c->count;
  const int gcount = c->gcount;
  const int scount = c->scount;
  struct part *restrict parts = c->parts;
  struct xpart *restrict xparts = c->xparts;
  struct gpart *restrict gparts = c->gparts;
  struct spart *restrict sparts = c->sparts;
  const double timeBase = e->timeBase;

  TIMER_TIC;

  int updated = 0, g_updated = 0, s_updated = 0;
  integertime_t ti_end_min = max_nr_timesteps, ti_end_max = 0, ti_beg_max = 0;

  /* No children? */
  if (!c->split) {

    /* Loop over the particles in this cell. */
    for (int k = 0; k < count; k++) {

      /* Get a handle on the part. */
      struct part *restrict p = &parts[k];
      struct xpart *restrict xp = &xparts[k];

      /* If particle needs updating */
      if (part_is_active(p, e)) {

#ifdef SWIFT_DEBUG_CHECKS
        /* Current end of time-step */
        const integertime_t ti_end =
            get_integer_time_end(ti_current, p->time_bin);

        if (ti_end != ti_current)
          error("Computing time-step of rogue particle.");
#endif

        /* Get new time-step */
        const integertime_t ti_new_step = get_part_timestep(p, xp, e);

        /* Update particle */
        p->time_bin = get_time_bin(ti_new_step);
        if (p->gpart != NULL) p->gpart->time_bin = get_time_bin(ti_new_step);

        /* Tell the particle what the new physical time step is */
        float dt = get_timestep(p->time_bin, timeBase);
        hydro_timestep_extra(p, dt);

        /* Number of updated particles */
        updated++;
        if (p->gpart != NULL) g_updated++;

        /* What is the next sync-point ? */
        ti_end_min = min(ti_current + ti_new_step, ti_end_min);
        ti_end_max = max(ti_current + ti_new_step, ti_end_max);

        /* What is the next starting point for this cell ? */
        ti_beg_max = max(ti_current, ti_beg_max);
      }

      else { /* part is inactive */

        const integertime_t ti_end =
            get_integer_time_end(ti_current, p->time_bin);

        /* What is the next sync-point ? */
        ti_end_min = min(ti_end, ti_end_min);
        ti_end_max = max(ti_end, ti_end_max);

        const integertime_t ti_beg =
            get_integer_time_begin(ti_current + 1, p->time_bin);

        /* What is the next starting point for this cell ? */
        ti_beg_max = max(ti_beg, ti_beg_max);
      }
    }

    /* Loop over the g-particles in this cell. */
    for (int k = 0; k < gcount; k++) {

      /* Get a handle on the part. */
      struct gpart *restrict gp = &gparts[k];

      /* If the g-particle has no counterpart */
      if (gp->type == swift_type_dark_matter) {

        /* need to be updated ? */
        if (gpart_is_active(gp, e)) {

#ifdef SWIFT_DEBUG_CHECKS
          /* Current end of time-step */
          const integertime_t ti_end =
              get_integer_time_end(ti_current, gp->time_bin);

          if (ti_end != ti_current)
            error("Computing time-step of rogue particle.");
#endif

          /* Get new time-step */
          const integertime_t ti_new_step = get_gpart_timestep(gp, e);

          /* Update particle */
          gp->time_bin = get_time_bin(ti_new_step);

          /* Number of updated g-particles */
          g_updated++;

          /* What is the next sync-point ? */
          ti_end_min = min(ti_current + ti_new_step, ti_end_min);
          ti_end_max = max(ti_current + ti_new_step, ti_end_max);

          /* What is the next starting point for this cell ? */
          ti_beg_max = max(ti_current, ti_beg_max);

        } else { /* gpart is inactive */

          const integertime_t ti_end =
              get_integer_time_end(ti_current, gp->time_bin);

          /* What is the next sync-point ? */
          ti_end_min = min(ti_end, ti_end_min);
          ti_end_max = max(ti_end, ti_end_max);

          const integertime_t ti_beg =
              get_integer_time_begin(ti_current + 1, gp->time_bin);

          /* What is the next starting point for this cell ? */
          ti_beg_max = max(ti_beg, ti_beg_max);
        }
      }
    }

    /* Loop over the star particles in this cell. */
    for (int k = 0; k < scount; k++) {

      /* Get a handle on the part. */
      struct spart *restrict sp = &sparts[k];

      /* need to be updated ? */
      if (spart_is_active(sp, e)) {

#ifdef SWIFT_DEBUG_CHECKS
        /* Current end of time-step */
        const integertime_t ti_end =
            get_integer_time_end(ti_current, sp->time_bin);

        if (ti_end != ti_current)
          error("Computing time-step of rogue particle.");
#endif
        /* Get new time-step */
        const integertime_t ti_new_step = get_spart_timestep(sp, e);

        /* Update particle */
        sp->time_bin = get_time_bin(ti_new_step);
        sp->gpart->time_bin = get_time_bin(ti_new_step);

        /* Number of updated s-particles */
        s_updated++;
        g_updated++;

        /* What is the next sync-point ? */
        ti_end_min = min(ti_current + ti_new_step, ti_end_min);
        ti_end_max = max(ti_current + ti_new_step, ti_end_max);

        /* What is the next starting point for this cell ? */
        ti_beg_max = max(ti_current, ti_beg_max);

      } else { /* star particle is inactive */

        const integertime_t ti_end =
            get_integer_time_end(ti_current, sp->time_bin);

        /* What is the next sync-point ? */
        ti_end_min = min(ti_end, ti_end_min);
        ti_end_max = max(ti_end, ti_end_max);

        const integertime_t ti_beg =
            get_integer_time_begin(ti_current + 1, sp->time_bin);

        /* What is the next starting point for this cell ? */
        ti_beg_max = max(ti_beg, ti_beg_max);
      }
    }
  } else {

    /* Loop over the progeny. */
    for (int k = 0; k < 8; k++)
      if (c->progeny[k] != NULL) {
        struct cell *restrict cp = c->progeny[k];

        /* Recurse */
        runner_do_timestep(r, cp, 0);

        /* And aggregate */
        updated += cp->updated;
        g_updated += cp->g_updated;
        s_updated += cp->s_updated;
        ti_end_min = min(cp->ti_end_min, ti_end_min);
        ti_end_max = max(cp->ti_end_max, ti_end_max);
        ti_beg_max = max(cp->ti_beg_max, ti_beg_max);
      }
  }

  /* Store the values. */
  c->updated = updated;
  c->g_updated = g_updated;
  c->s_updated = s_updated;
  c->ti_end_min = ti_end_min;
  c->ti_end_max = ti_end_max;
  c->ti_beg_max = ti_beg_max;

  if (timer) TIMER_TOC(timer_timestep);
}

/**
 * @brief End the force calculation of all active particles in a cell
 * by multiplying the acccelerations by the relevant constants
 *
 * @param r The #runner thread.
 * @param c The #cell.
 * @param timer Are we timing this ?
 */
void runner_do_end_force(struct runner *r, struct cell *c, int timer) {

  const struct engine *e = r->e;
  const int count = c->count;
  const int gcount = c->gcount;
  const int scount = c->scount;
  struct part *restrict parts = c->parts;
  struct gpart *restrict gparts = c->gparts;
  struct spart *restrict sparts = c->sparts;
  const double const_G = e->physical_constants->const_newton_G;

  TIMER_TIC;

  /* Anything to do here? */
  if (!cell_is_active(c, e)) return;

  /* Recurse? */
  if (c->split) {
    for (int k = 0; k < 8; k++)
      if (c->progeny[k] != NULL) runner_do_end_force(r, c->progeny[k], 0);
  } else {

    /* Loop over the gas particles in this cell. */
    for (int k = 0; k < count; k++) {

      /* Get a handle on the part. */
      struct part *restrict p = &parts[k];

      if (part_is_active(p, e)) {

        /* First, finish the force loop */
        hydro_end_force(p);
        if (p->gpart != NULL) gravity_end_force(p->gpart, const_G);
      }
    }

    /* Loop over the g-particles in this cell. */
    for (int k = 0; k < gcount; k++) {

      /* Get a handle on the gpart. */
      struct gpart *restrict gp = &gparts[k];

      if (gp->type == swift_type_dark_matter) {

        if (gpart_is_active(gp, e)) gravity_end_force(gp, const_G);
      }

#ifdef SWIFT_DEBUG_CHECKS
      if (e->policy & engine_policy_self_gravity && gpart_is_active(gp, e)) {

        /* Check that this gpart has interacted with all the other particles
         * (via direct or multipoles) in the box */
        gp->num_interacted++;
        if (gp->num_interacted != (long long)e->s->nr_gparts)
          error(
              "g-particle (id=%lld, type=%d) did not interact gravitationally "
              "with all other gparts gp->num_interacted=%lld, total_gparts=%zd",
              gp->id_or_neg_offset, gp->type, gp->num_interacted,
              e->s->nr_gparts);
      }
#endif
    }

    /* Loop over the star particles in this cell. */
    for (int k = 0; k < scount; k++) {

      /* Get a handle on the spart. */
      struct spart *restrict sp = &sparts[k];
      if (spart_is_active(sp, e)) {

        /* First, finish the force loop */
        star_end_force(sp);
        gravity_end_force(sp->gpart, const_G);
      }
    }
  }

  if (timer) TIMER_TOC(timer_endforce);
}

/**
 * @brief Construct the cell properties from the received #part.
 *
 * @param r The runner thread.
 * @param c The cell.
 * @param timer Are we timing this ?
 */
void runner_do_recv_part(struct runner *r, struct cell *c, int timer) {

#ifdef WITH_MPI

  const struct part *restrict parts = c->parts;
  const size_t nr_parts = c->count;
  const integertime_t ti_current = r->e->ti_current;

  TIMER_TIC;

  integertime_t ti_end_min = max_nr_timesteps;
  integertime_t ti_end_max = 0;
  timebin_t time_bin_min = num_time_bins;
  timebin_t time_bin_max = 0;
  float h_max = 0.f;

  /* If this cell is a leaf, collect the particle data. */
  if (!c->split) {

    /* Collect everything... */
    for (size_t k = 0; k < nr_parts; k++) {
      if (parts[k].time_bin == time_bin_inhibited) continue;
      time_bin_min = min(time_bin_min, parts[k].time_bin);
      time_bin_max = max(time_bin_max, parts[k].time_bin);
      h_max = max(h_max, parts[k].h);

#ifdef SWIFT_DEBUG_CHECKS
      if (parts[k].ti_drift != ti_current)
        error("Received un-drifted particle !");
#endif
    }

    /* Convert into a time */
    ti_end_min = get_integer_time_end(ti_current, time_bin_min);
    ti_end_max = get_integer_time_end(ti_current, time_bin_max);
  }

  /* Otherwise, recurse and collect. */
  else {
    for (int k = 0; k < 8; k++) {
      if (c->progeny[k] != NULL) {
        runner_do_recv_part(r, c->progeny[k], 0);
        ti_end_min = min(ti_end_min, c->progeny[k]->ti_end_min);
        ti_end_max = max(ti_end_max, c->progeny[k]->ti_end_max);
        h_max = max(h_max, c->progeny[k]->h_max);
      }
    }
  }

#ifdef SWIFT_DEBUG_CHECKS
  if (ti_end_min < ti_current)
    error(
        "Received a cell at an incorrect time c->ti_end_min=%lld, "
        "e->ti_current=%lld.",
        ti_end_min, ti_current);
#endif

  /* ... and store. */
  c->ti_end_min = ti_end_min;
  c->ti_end_max = ti_end_max;
  c->ti_old = ti_current;
  c->h_max = h_max;

  if (timer) TIMER_TOC(timer_dorecv_part);

#else
  error("SWIFT was not compiled with MPI support.");
#endif
}

/**
 * @brief Construct the cell properties from the received #gpart.
 *
 * @param r The runner thread.
 * @param c The cell.
 * @param timer Are we timing this ?
 */
void runner_do_recv_gpart(struct runner *r, struct cell *c, int timer) {

#ifdef WITH_MPI

  const struct gpart *restrict gparts = c->gparts;
  const size_t nr_gparts = c->gcount;
  const integertime_t ti_current = r->e->ti_current;

  TIMER_TIC;

  integertime_t ti_end_min = max_nr_timesteps;
  integertime_t ti_end_max = 0;
  timebin_t time_bin_min = num_time_bins;
  timebin_t time_bin_max = 0;

  /* If this cell is a leaf, collect the particle data. */
  if (!c->split) {

    /* Collect everything... */
    for (size_t k = 0; k < nr_gparts; k++) {
      if (gparts[k].time_bin == time_bin_inhibited) continue;
      time_bin_min = min(time_bin_min, gparts[k].time_bin);
      time_bin_max = max(time_bin_max, gparts[k].time_bin);

#ifdef SWIFT_DEBUG_CHECKS
      if (gparts[k].ti_drift != ti_current)
        error("Received un-drifted g-particle !");
#endif
    }

    /* Convert into a time */
    ti_end_min = get_integer_time_end(ti_current, time_bin_min);
    ti_end_max = get_integer_time_end(ti_current, time_bin_max);
  }

  /* Otherwise, recurse and collect. */
  else {
    for (int k = 0; k < 8; k++) {
      if (c->progeny[k] != NULL) {
        runner_do_recv_gpart(r, c->progeny[k], 0);
        ti_end_min = min(ti_end_min, c->progeny[k]->ti_end_min);
        ti_end_max = max(ti_end_max, c->progeny[k]->ti_end_max);
      }
    }
  }

#ifdef SWIFT_DEBUG_CHECKS
  if (ti_end_min < ti_current)
    error(
        "Received a cell at an incorrect time c->ti_end_min=%lld, "
        "e->ti_current=%lld.",
        ti_end_min, ti_current);
#endif

  /* ... and store. */
  c->ti_end_min = ti_end_min;
  c->ti_end_max = ti_end_max;
  c->ti_old = ti_current;

  if (timer) TIMER_TOC(timer_dorecv_gpart);

#else
  error("SWIFT was not compiled with MPI support.");
#endif
}

/**
 * @brief Construct the cell properties from the received #spart.
 *
 * @param r The runner thread.
 * @param c The cell.
 * @param timer Are we timing this ?
 */
void runner_do_recv_spart(struct runner *r, struct cell *c, int timer) {

#ifdef WITH_MPI

  const struct spart *restrict sparts = c->sparts;
  const size_t nr_sparts = c->scount;
  const integertime_t ti_current = r->e->ti_current;

  TIMER_TIC;

  integertime_t ti_end_min = max_nr_timesteps;
  integertime_t ti_end_max = 0;
  timebin_t time_bin_min = num_time_bins;
  timebin_t time_bin_max = 0;

  /* If this cell is a leaf, collect the particle data. */
  if (!c->split) {

    /* Collect everything... */
    for (size_t k = 0; k < nr_sparts; k++) {
      if (sparts[k].time_bin == time_bin_inhibited) continue;
      time_bin_min = min(time_bin_min, sparts[k].time_bin);
      time_bin_max = max(time_bin_max, sparts[k].time_bin);

#ifdef SWIFT_DEBUG_CHECKS
      if (sparts[k].ti_drift != ti_current)
        error("Received un-drifted s-particle !");
#endif
    }

    /* Convert into a time */
    ti_end_min = get_integer_time_end(ti_current, time_bin_min);
    ti_end_max = get_integer_time_end(ti_current, time_bin_max);
  }

  /* Otherwise, recurse and collect. */
  else {
    for (int k = 0; k < 8; k++) {
      if (c->progeny[k] != NULL) {
        runner_do_recv_spart(r, c->progeny[k], 0);
        ti_end_min = min(ti_end_min, c->progeny[k]->ti_end_min);
        ti_end_max = max(ti_end_max, c->progeny[k]->ti_end_max);
      }
    }
  }

#ifdef SWIFT_DEBUG_CHECKS
  if (ti_end_min < ti_current)
    error(
        "Received a cell at an incorrect time c->ti_end_min=%lld, "
        "e->ti_current=%lld.",
        ti_end_min, ti_current);
#endif

  /* ... and store. */
  c->ti_end_min = ti_end_min;
  c->ti_end_max = ti_end_max;
  c->ti_old = ti_current;

  if (timer) TIMER_TOC(timer_dorecv_spart);

#else
  error("SWIFT was not compiled with MPI support.");
#endif
}

/**
 * @brief The #runner main thread routine.
 *
 * @param data A pointer to this thread's data.
 */
void *runner_main(void *data) {

  struct runner *r = (struct runner *)data;
  struct engine *e = r->e;
  struct scheduler *sched = &e->sched;

  /* Main loop. */
  while (1) {

    /* Wait at the barrier. */
    engine_barrier(e, r->id);

    /* Re-set the pointer to the previous task, as there is none. */
    struct task *t = NULL;
    struct task *prev = NULL;

    /* Loop while there are tasks... */
    while (1) {

      /* If there's no old task, try to get a new one. */
      if (t == NULL) {

        /* Get the task. */
        TIMER_TIC
        t = scheduler_gettask(sched, r->qid, prev);
        TIMER_TOC(timer_gettask);

        /* Did I get anything? */
        if (t == NULL) break;
      }

      /* Get the cells. */
      struct cell *ci = t->ci;
      struct cell *cj = t->cj;

/* Mark the thread we run on */
#ifdef SWIFT_DEBUG_TASKS
      t->rid = r->cpuid;
#endif

/* Check that we haven't scheduled an inactive task */
#ifdef SWIFT_DEBUG_CHECKS
      t->ti_run = e->ti_current;
#ifndef WITH_MPI
      if (ci == NULL && cj == NULL) {

        error("Task not associated with cells!");

      } else if (cj == NULL) { /* self */

        if (!cell_is_active(ci, e) && t->type != task_type_sort &&
            t->type != task_type_send && t->type != task_type_recv &&
            t->type != task_type_kick1 && t->type != task_type_drift)
          error(
              "Task (type='%s/%s') should have been skipped ti_current=%lld "
              "c->ti_end_min=%lld",
              taskID_names[t->type], subtaskID_names[t->subtype], e->ti_current,
              ci->ti_end_min);

        /* Special case for sorts */
        if (!cell_is_active(ci, e) && t->type == task_type_sort &&
            t->flags == 0)
          error(
              "Task (type='%s/%s') should have been skipped ti_current=%lld "
              "c->ti_end_min=%lld t->flags=%d",
              taskID_names[t->type], subtaskID_names[t->subtype], e->ti_current,
              ci->ti_end_min, t->flags);

        /* Special case for kick1 */
        if (!cell_is_starting(ci, e) && t->type == task_type_kick1 &&
            t->flags == 0)
          error(
              "Task (type='%s/%s') should have been skipped ti_current=%lld "
              "c->ti_end_min=%lld t->flags=%d",
              taskID_names[t->type], subtaskID_names[t->subtype], e->ti_current,
              ci->ti_end_min, t->flags);

      } else { /* pair */
        if (!cell_is_active(ci, e) && !cell_is_active(cj, e))

          if (t->type != task_type_send && t->type != task_type_recv)
            error(
                "Task (type='%s/%s') should have been skipped ti_current=%lld "
                "ci->ti_end_min=%lld cj->ti_end_min=%lld",
                taskID_names[t->type], subtaskID_names[t->subtype],
                e->ti_current, ci->ti_end_min, cj->ti_end_min);
      }
#endif
#endif

      /* Different types of tasks... */
      switch (t->type) {
        case task_type_self:
          if (t->subtype == task_subtype_density) {
#if defined(WITH_VECTORIZATION) && defined(GADGET2_SPH)
            runner_doself1_density_vec(r, ci);
#else
            runner_doself1_density(r, ci);
#endif
          }
#ifdef EXTRA_HYDRO_LOOP
          else if (t->subtype == task_subtype_gradient)
            runner_doself1_gradient(r, ci);
#endif
          else if (t->subtype == task_subtype_force)
            runner_doself2_force(r, ci);
          else if (t->subtype == task_subtype_grav)
            runner_doself_grav(r, ci, 1);
          else if (t->subtype == task_subtype_external_grav)
            runner_do_grav_external(r, ci, 1);
          else
            error("Unknown/invalid task subtype (%d).", t->subtype);
          break;

        case task_type_pair:
          if (t->subtype == task_subtype_density)
            runner_dopair1_density(r, ci, cj);
#ifdef EXTRA_HYDRO_LOOP
          else if (t->subtype == task_subtype_gradient)
            runner_dopair1_gradient(r, ci, cj);
#endif
          else if (t->subtype == task_subtype_force)
            runner_dopair2_force(r, ci, cj);
          else if (t->subtype == task_subtype_grav)
            runner_dopair_grav(r, ci, cj, 1);
          else
            error("Unknown/invalid task subtype (%d).", t->subtype);
          break;

        case task_type_sub_self:
          if (t->subtype == task_subtype_density)
            runner_dosub_self1_density(r, ci, 1);
#ifdef EXTRA_HYDRO_LOOP
          else if (t->subtype == task_subtype_gradient)
            runner_dosub_self1_gradient(r, ci, 1);
#endif
          else if (t->subtype == task_subtype_force)
            runner_dosub_self2_force(r, ci, 1);
          else if (t->subtype == task_subtype_grav)
            runner_dosub_grav(r, ci, cj, 1);
          else if (t->subtype == task_subtype_external_grav)
            runner_do_grav_external(r, ci, 1);
          else
            error("Unknown/invalid task subtype (%d).", t->subtype);
          break;

        case task_type_sub_pair:
          if (t->subtype == task_subtype_density)
            runner_dosub_pair1_density(r, ci, cj, t->flags, 1);
#ifdef EXTRA_HYDRO_LOOP
          else if (t->subtype == task_subtype_gradient)
            runner_dosub_pair1_gradient(r, ci, cj, t->flags, 1);
#endif
          else if (t->subtype == task_subtype_force)
            runner_dosub_pair2_force(r, ci, cj, t->flags, 1);
          else if (t->subtype == task_subtype_grav)
            runner_dosub_grav(r, ci, cj, 1);
          else
            error("Unknown/invalid task subtype (%d).", t->subtype);
          break;

        case task_type_sort:
          runner_do_sort(r, ci, t->flags, 1);
          break;
        case task_type_ghost:
          runner_do_ghost(r, ci, 1);
          break;
#ifdef EXTRA_HYDRO_LOOP
        case task_type_extra_ghost:
          runner_do_extra_ghost(r, ci, 1);
          break;
#endif
        case task_type_drift:
          runner_do_drift_particles(r, ci, 1);
          break;
        case task_type_kick1:
          runner_do_kick1(r, ci, 1);
          break;
        case task_type_kick2:
          if (!(e->policy & engine_policy_cooling))
            runner_do_end_force(r, ci, 1);
          runner_do_kick2(r, ci, 1);
          break;
        case task_type_timestep:
          runner_do_timestep(r, ci, 1);
          break;
#ifdef WITH_MPI
        case task_type_send:
          if (t->subtype == task_subtype_tend) {
            free(t->buff);
          }
          break;
        case task_type_recv:
          if (t->subtype == task_subtype_tend) {
            cell_unpack_ti_ends(ci, t->buff);
            free(t->buff);
          } else if (t->subtype == task_subtype_xv ||
                     t->subtype == task_subtype_rho) {
            runner_do_recv_part(r, ci, 1);
          } else if (t->subtype == task_subtype_gpart) {
            runner_do_recv_gpart(r, ci, 1);
          } else if (t->subtype == task_subtype_spart) {
            runner_do_recv_spart(r, ci, 1);
          } else if (t->subtype == task_subtype_multipole) {
            ci->ti_old_multipole = e->ti_current;
          } else {
            error("Unknown/invalid task subtype (%d).", t->subtype);
          }
          break;
#endif
        case task_type_grav_mm:
          // runner_do_grav_mm(r, t->ci, 1);
          break;
        case task_type_grav_down:
          runner_do_grav_down(r, t->ci, 1);
          break;
        case task_type_grav_top_level:
          // runner_do_grav_top_level(r);
          break;
        case task_type_grav_long_range:
          runner_do_grav_long_range(r, t->ci, 1);
          break;
        case task_type_cooling:
          if (e->policy & engine_policy_cooling) runner_do_end_force(r, ci, 1);
          runner_do_cooling(r, t->ci, 1);
          break;
        case task_type_sourceterms:
          runner_do_sourceterms(r, t->ci, 1);
          break;
        default:
          error("Unknown/invalid task type (%d).", t->type);
      }

/* Mark that we have run this task on these cells */
#ifdef SWIFT_DEBUG_CHECKS
      if (ci != NULL) {
        ci->tasks_executed[t->type]++;
        ci->subtasks_executed[t->subtype]++;
      }
      if (cj != NULL) {
        cj->tasks_executed[t->type]++;
        cj->subtasks_executed[t->subtype]++;
      }
#endif

      /* We're done with this task, see if we get a next one. */
      prev = t;
      t = scheduler_done(sched, t);

    } /* main loop. */
  }

  /* Be kind, rewind. */
  return NULL;
}<|MERGE_RESOLUTION|>--- conflicted
+++ resolved
@@ -479,70 +479,6 @@
 }
 
 /**
-<<<<<<< HEAD
-=======
- * @brief Initialize the particles before the density calculation
- *
- * @param r The runner thread.
- * @param c The cell.
- * @param timer 1 if the time is to be recorded.
- */
-void runner_do_init(struct runner *r, struct cell *c, int timer) {
-
-  struct part *restrict parts = c->parts;
-  struct gpart *restrict gparts = c->gparts;
-  const int count = c->count;
-  const int gcount = c->gcount;
-  const struct engine *e = r->e;
-  const struct space *s = e->s;
-
-  TIMER_TIC;
-
-  /* Anything to do here? */
-  if (!cell_is_active(c, e)) return;
-
-  /* Reset the gravity acceleration tensors */
-  if (e->policy & engine_policy_self_gravity)
-    gravity_field_tensors_init(&c->multipole->pot);
-
-  /* Recurse? */
-  if (c->split) {
-    for (int k = 0; k < 8; k++)
-      if (c->progeny[k] != NULL) runner_do_init(r, c->progeny[k], 0);
-  } else {
-
-    /* Loop over the parts in this cell. */
-    for (int i = 0; i < count; i++) {
-
-      /* Get a direct pointer on the part. */
-      struct part *restrict p = &parts[i];
-
-      if (part_is_active(p, e)) {
-
-        /* Get ready for a density calculation */
-        hydro_init_part(p, &s->hs);
-      }
-    }
-
-    /* Loop over the gparts in this cell. */
-    for (int i = 0; i < gcount; i++) {
-
-      /* Get a direct pointer on the part. */
-      struct gpart *restrict gp = &gparts[i];
-
-      if (gpart_is_active(gp, e)) {
-
-        /* Get ready for a density calculation */
-        gravity_init_gpart(gp);
-      }
-    }
-  }
-
-  if (timer) TIMER_TOC(timer_init);
-}
-
-/**
->>>>>>> bd9b222b
  * @brief Intermediate task after the gradient loop that does final operations
  * on the gradient quantities and optionally slope limits the gradients
  *
