--- conflicted
+++ resolved
@@ -607,7 +607,6 @@
       } else {
 
         /* Recurse on the right? */
-<<<<<<< HEAD
         if (jj + 1 < j && pivot + 1 < max) {
           qid = atomic_inc(&space_sort_struct.last) %
                 space_sort_struct.stack_size;
@@ -619,16 +618,6 @@
           if (atomic_inc(&space_sort_struct.waiting) >=
               space_sort_struct.stack_size)
             error("Qstack overflow.");
-=======
-        if (pivot + 1 < max) {
-          qid = (last++) % qstack_size;
-          qstack[qid].i = jj + 1;
-          qstack[qid].j = j;
-          qstack[qid].min = pivot + 1;
-          qstack[qid].max = max;
-          qstack[qid].ready = 1;
-          if ((waiting++) >= qstack_size) error("Qstack overflow.");
->>>>>>> 7b1c778e
         }
 
         /* Recurse on the left? */
