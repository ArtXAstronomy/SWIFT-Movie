--- conflicted
+++ resolved
@@ -214,6 +214,7 @@
     c->extra_ghost = NULL;
     c->ghost = NULL;
     c->kick = NULL;
+    c->drift = NULL;
     c->cooling = NULL;
     c->sourceterms = NULL;
     c->super = c;
@@ -446,44 +447,8 @@
   else { /* Otherwise, just clean up the cells. */
 
     /* Free the old cells, if they were allocated. */
-<<<<<<< HEAD
-    for (int k = 0; k < s->nr_cells; k++) {
-      space_rebuild_recycle(s, &s->cells_top[k]);
-      s->cells_top[k].sorts = NULL;
-      s->cells_top[k].nr_tasks = 0;
-      s->cells_top[k].density = NULL;
-      s->cells_top[k].gradient = NULL;
-      s->cells_top[k].force = NULL;
-      s->cells_top[k].grav = NULL;
-      s->cells_top[k].dx_max = 0.0f;
-      s->cells_top[k].sorted = 0;
-      s->cells_top[k].count = 0;
-      s->cells_top[k].gcount = 0;
-      s->cells_top[k].init = NULL;
-      s->cells_top[k].extra_ghost = NULL;
-      s->cells_top[k].ghost = NULL;
-      s->cells_top[k].kick = NULL;
-      s->cells_top[k].drift = NULL;
-      s->cells_top[k].cooling = NULL;
-      s->cells_top[k].sourceterms = NULL;
-      s->cells_top[k].super = &s->cells_top[k];
-      s->cells_top[k].ti_old = 0;
-#if WITH_MPI
-      s->cells_top[k].recv_xv = NULL;
-      s->cells_top[k].recv_rho = NULL;
-      s->cells_top[k].recv_gradient = NULL;
-      s->cells_top[k].recv_ti = NULL;
-
-      s->cells_top[k].send_xv = NULL;
-      s->cells_top[k].send_rho = NULL;
-      s->cells_top[k].send_gradient = NULL;
-      s->cells_top[k].send_ti = NULL;
-#endif
-    }
-=======
     threadpool_map(&s->e->threadpool, space_rebuild_recycle_mapper,
                    s->cells_top, s->nr_cells, sizeof(struct cell), 100, s);
->>>>>>> 2ab1e4d0
     s->maxdepth = 0;
   }
 
