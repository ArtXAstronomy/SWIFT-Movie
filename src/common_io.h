--- conflicted
+++ resolved
@@ -56,16 +56,6 @@
   OPTIONAL = 0
 };
 
-<<<<<<< HEAD
-#define NUMBER_PARTICLE_TYPES 6
-#define PARTICLE_TYPE_STRINGLEN 12
-
-/* Particle Types can contain up to NUMBER_PARTICLE_TYPES types. */
-enum PARTICLE_TYPE {
-  GAS = 0,
-  DARKMATTER
-};
-=======
 /**
  * @brief The different particle types present in a GADGET IC file
  *
@@ -80,7 +70,6 @@
   NUM_PARTICLE_TYPES
 };
 
->>>>>>> b88e04a2
 hid_t hdf5Type(enum DATA_TYPE type);
 size_t sizeOfType(enum DATA_TYPE type);
 
