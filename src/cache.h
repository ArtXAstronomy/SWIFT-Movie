--- conflicted
+++ resolved
@@ -182,11 +182,7 @@
 /* Shift the particles positions to a local frame so single precision can be
  * used instead of double precision. */
 #if defined(WITH_VECTORIZATION) && defined(__ICC)
-<<<<<<< HEAD
-#pragma simd
-=======
 #pragma vector aligned
->>>>>>> 0602056b
 #endif
   for (int i = 0; i < ci->count; i++) {
     ci_cache->x[i] = ci->parts[i].x[0] - ci->loc[0];
@@ -385,11 +381,7 @@
  * used instead of double precision. Also shift the cell ci, particles positions
  * due to BCs but leave cell cj. */
 #if defined(WITH_VECTORIZATION) && defined(__ICC)
-<<<<<<< HEAD
-#pragma simd
-=======
 #pragma vector aligned
->>>>>>> 0602056b
 #endif
   for (int i = first_pi_align; i < ci->count; i++) {
     /* Make sure ci_cache is filled from the first element. */
@@ -423,11 +415,7 @@
   }
 
 #if defined(WITH_VECTORIZATION) && defined(__ICC)
-<<<<<<< HEAD
-#pragma simd
-=======
 #pragma vector aligned
->>>>>>> 0602056b
 #endif
   for (int i = 0; i <= last_pj_align; i++) {
     idx = sort_j[i].i;
