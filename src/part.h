/*******************************************************************************
 * This file is part of SWIFT.
 * Copyright (c) 2012 Pedro Gonnet (pedro.gonnet@durham.ac.uk)
 *
 * This program is free software: you can redistribute it and/or modify
 * it under the terms of the GNU Lesser General Public License as published
 * by the Free Software Foundation, either version 3 of the License, or
 * (at your option) any later version.
 *
 * This program is distributed in the hope that it will be useful,
 * but WITHOUT ANY WARRANTY; without even the implied warranty of
 * MERCHANTABILITY or FITNESS FOR A PARTICULAR PURPOSE.  See the
 * GNU General Public License for more details.
 *
 * You should have received a copy of the GNU Lesser General Public License
 * along with this program.  If not, see <http://www.gnu.org/licenses/>.
 *
 ******************************************************************************/
#ifndef SWIFT_PART_H
#define SWIFT_PART_H

/* Config parameters. */
#include "../config.h"

/* Standard headers. */
#include <stddef.h>

/* MPI headers. */
#ifdef WITH_MPI
#include <mpi.h>
#endif

/* Local headers. */
#include "align.h"
<<<<<<< HEAD
#include "const.h"
#include "timeline.h"
=======
>>>>>>> 16311ff3

/* Some constants. */
#define part_align 128
#define xpart_align 128
#define gpart_align 128

/* Import the right hydro particle definition */
#if defined(MINIMAL_SPH)
#include "./hydro/Minimal/hydro_part.h"
#define hydro_need_extra_init_loop 0
#elif defined(GADGET2_SPH)
#include "./hydro/Gadget2/hydro_part.h"
#define hydro_need_extra_init_loop 0
#elif defined(HOPKINS_PE_SPH)
#include "./hydro/PressureEntropy/hydro_part.h"
#define hydro_need_extra_init_loop 1
#elif defined(DEFAULT_SPH)
#include "./hydro/Default/hydro_part.h"
#define hydro_need_extra_init_loop 0
#elif defined(GIZMO_SPH)
#include "./hydro/Gizmo/hydro_part.h"
#define hydro_need_extra_init_loop 0
#define EXTRA_HYDRO_LOOP
#else
#error "Invalid choice of SPH variant"
#endif

/* Import the right gravity particle definition */
#include "./gravity/Default/gravity_part.h"

void part_relink_gparts(struct part *parts, size_t N, ptrdiff_t offset);
void part_relink_parts(struct gpart *gparts, size_t N, struct part *parts);
#ifdef WITH_MPI
/* MPI data type for the particle transfers */
extern MPI_Datatype part_mpi_type;
extern MPI_Datatype xpart_mpi_type;
extern MPI_Datatype gpart_mpi_type;

void part_create_mpi_types();
#endif

#endif /* SWIFT_PART_H */<|MERGE_RESOLUTION|>--- conflicted
+++ resolved
@@ -32,11 +32,7 @@
 
 /* Local headers. */
 #include "align.h"
-<<<<<<< HEAD
-#include "const.h"
 #include "timeline.h"
-=======
->>>>>>> 16311ff3
 
 /* Some constants. */
 #define part_align 128
