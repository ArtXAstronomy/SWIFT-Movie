--- conflicted
+++ resolved
@@ -24,11 +24,7 @@
  *  a grid of cells into geometrically connected regions and distributing
  *  these around a number of MPI nodes.
  *
-<<<<<<< HEAD
  *  Currently supported partitioning types: grid, vectorise and METIS/ParMETIS.
-=======
- *  Currently supported partitioning types: grid, vectorise and ParMETIS.
->>>>>>> 1a44222f
  */
 
 /* Config parameters. */
@@ -44,18 +40,12 @@
 /* MPI headers. */
 #ifdef WITH_MPI
 #include <mpi.h>
-<<<<<<< HEAD
 /* METIS/ParMETIS headers only used when MPI is also available. */
 #ifdef HAVE_PARMETIS
 #include <parmetis.h>
 #endif
 #ifdef HAVE_METIS
 #include <metis.h>
-=======
-/* ParMETIS headers only used when MPI is also available. */
-#ifdef HAVE_PARMETIS
-#include <parmetis.h>
->>>>>>> 1a44222f
 #endif
 #endif
 
@@ -71,28 +61,16 @@
 /* Simple descriptions of initial partition types for reports. */
 const char *initial_partition_name[] = {
     "axis aligned grids of cells", "vectorized point associated cells",
-<<<<<<< HEAD
     "memory balanced, using METIS particle weighted cells",
     "similar sized regions, using METIS unweighted cells"};
-=======
-    "memory balanced, using ParMETIS particle weighted cells",
-    "similar sized regions, using ParMETIS unweighted cells"};
->>>>>>> 1a44222f
 
 /* Simple descriptions of repartition types for reports. */
 const char *repartition_name[] = {
     "no",
-<<<<<<< HEAD
     "METIS edge and vertex task cost weights",
     "METIS task cost edge weights",
     "METIS task cost vertex weights",
     "METIS vertex task costs and edge delta timebin weights"
-=======
-    "ParMETIS edge and vertex task cost weights",
-    "ParMETIS task cost edge weights",
-    "ParMETIS task cost vertex weights",
-    "ParMETIS vertex task costs and edge delta timebin weights"
->>>>>>> 1a44222f
 };
 
 /* Local functions, if needed. */
@@ -176,32 +154,19 @@
 }
 #endif
 
-<<<<<<< HEAD
 /* METIS/ParMETIS support (optional)
  * =================================
  *
  * METIS/ParMETIS partitions using a multi-level k-way scheme. We support
  * using this in a unweighted scheme, which works well and seems to be
  * guaranteed, and a weighted by the number of particles scheme.
-=======
-/* ParMETIS support
- * ================
- *
- * ParMETIS partitions using a multi-level k-way scheme. We support using this
- * in a unweighted scheme, which works well and seems to be guaranteed, and a
- * weighted by the number of particles scheme. Note ParMETIS is optional.
->>>>>>> 1a44222f
  *
  * Repartitioning is based on ParMETIS and uses weights determined from the
  * estimated costs that a cells tasks will take or the relative time bins of
  * the cells next updates.
  */
 
-<<<<<<< HEAD
 #if defined(WITH_MPI) && (defined(HAVE_METIS) || defined(HAVE_PARMETIS))
-=======
-#if defined(WITH_MPI) && defined(HAVE_PARMETIS)
->>>>>>> 1a44222f
 /**
  * @brief Fill the adjncy array defining the graph of cells in a space.
  *
@@ -273,11 +238,7 @@
 }
 #endif
 
-<<<<<<< HEAD
 #if defined(WITH_MPI) && (defined(HAVE_METIS) || defined(HAVE_PARMETIS))
-=======
-#if defined(WITH_MPI) && defined(HAVE_PARMETIS)
->>>>>>> 1a44222f
 /**
  * @brief Accumulate the counts of particles per cell.
  *
@@ -309,15 +270,9 @@
 }
 #endif
 
-<<<<<<< HEAD
 #if defined(WITH_MPI) && (defined(HAVE_METIS) || defined(HAVE_PARMETIS))
 /**
  * @brief Apply METIS cell-list partitioning to a cell structure.
-=======
-#if defined(WITH_MPI) && defined(HAVE_PARMETIS)
-/**
- * @brief Apply ParMETIS cell-list partitioning to a cell structure.
->>>>>>> 1a44222f
  *
  * @param s the space containing the cells to split into regions.
  * @param nregions number of regions.
@@ -328,19 +283,11 @@
   for (int i = 0; i < s->nr_cells; i++) s->cells_top[i].nodeID = celllist[i];
 
   /* To check or visualise the partition dump all the cells. */
-<<<<<<< HEAD
   /* dumpCellRanks("metis_partition", s->cells_top, s->nr_cells);*/
 }
 #endif
 
 #if defined(WITH_MPI) && (defined(HAVE_METIS) || defined(HAVE_PARMETIS))
-=======
-  /* dumpCellRanks("parmetis_partition", s->cells_top, s->nr_cells);*/
-}
-#endif
-
-#if defined(WITH_MPI) && defined(HAVE_PARMETIS)
->>>>>>> 1a44222f
 
 /* qsort support. */
 struct indexval {
@@ -452,17 +399,10 @@
  * partition is assumed to be present from the last call to this routine
  * in the celllist argument, that will get a refined partition, not a new
  * one.
-<<<<<<< HEAD
  *
  * Assumes MPI is up and running and the number of ranks is the same as the
  * number of regions.
  *
-=======
- *
- * Assumes MPI is up and running and the number of ranks is the same as the
- * number of regions.
- *
->>>>>>> 1a44222f
  * @param nodeID our nodeID.
  * @param s the space of cells to partition.
  * @param nregions the number of regions required in the partition.
@@ -473,30 +413,19 @@
  *        in CSR format, so same as adjncy array. Need to be in the range of
  *        idx_t.
  * @param refine whether to refine an existing partition, or create a new one.
-<<<<<<< HEAD
  * @param adaptive whether to use an adaptive reparitition of an existing
  *        partition or simple refinement. Adaptive repartition is controlled
  *        by the itr parameter.
  * @param itr the ratio of inter-process communication time to data
  *            redistribution time. Used to weight repartitioning edge cuts
  *            when refine and adaptive are true.
-=======
- * @param itr the ratio of inter-process communication time to data
- *            redistribution time. Used to weight repartitioning edge cuts
- *            when refine is true.
->>>>>>> 1a44222f
  * @param celllist on exit this contains the ids of the selected regions,
  *        sizeof number of cells. If refine is 1, then this should contain
  *        the old partition on entry.
  */
 static void pick_parmetis(int nodeID, struct space *s, int nregions,
-<<<<<<< HEAD
                           double *vertexw, double *edgew, int refine,
                           int adaptive, float itr, int *celllist) {
-=======
-                          double *vertexw, double *edgew, int refine, float itr,
-                          int *celllist) {
->>>>>>> 1a44222f
   int res;
   MPI_Comm comm;
   MPI_Comm_dup(MPI_COMM_WORLD, &comm);
@@ -800,7 +729,6 @@
      * present on their expected ranks. */
     options[3] = PARMETIS_PSR_UNCOUPLED;
 
-<<<<<<< HEAD
     /* Choice is whether to use an adaptive repartition or a simple
      * refinement. */
     if (adaptive) {
@@ -822,17 +750,6 @@
     }
   } else {
 
-=======
-    /* Balance between cuts and movement. */
-    real_t itr_real_t = itr;
-    if (ParMETIS_V3_AdaptiveRepart(vtxdist, xadj, adjncy, weights_v, NULL,
-                                   weights_e, &wgtflag, &numflag, &ncon,
-                                   &nparts, tpwgts, ubvec, &itr_real_t, options,
-                                   &edgecut, regionid, &comm) != METIS_OK)
-      error("Call to ParMETIS_V3_AdaptiveRepart failed.");
-  } else {
-
->>>>>>> 1a44222f
     /* Create a new partition. */
     if (ParMETIS_V3_PartKway(vtxdist, xadj, adjncy, weights_v, weights_e,
                              &wgtflag, &numflag, &ncon, &nparts, tpwgts, ubvec,
@@ -954,7 +871,6 @@
 }
 #endif
 
-<<<<<<< HEAD
 #if defined(WITH_MPI) && defined(HAVE_METIS) && !defined(HAVE_PARMETIS)
 /**
  * @brief Partition the given space into a number of connected regions.
@@ -963,19 +879,6 @@
  * vertex weights. If no weights are given then an unweighted partition is
  * performed.
  *
-=======
-#if defined(WITH_MPI) && defined(HAVE_PARMETIS)
-/**
- * @brief Partition the given space into a number of connected regions.
- *
- * Split the space using METIS to derive a partitions using the given edge and
- * vertex weights. If no weights are given then an unweighted partition is
- * performed. Tests show that METIS gives a better global solution than
- * ParMETIS, at least with the options set in this routine (which cannot be
- * repeated using ParMETIS, the options array is not used in the same way),
- * so this should be used when creating initial partitions.
- *
->>>>>>> 1a44222f
  * @param nodeID the rank of our node.
  * @param s the space of cells to partition.
  * @param nregions the number of regions required in the partition.
@@ -1129,11 +1032,7 @@
 }
 #endif
 
-<<<<<<< HEAD
 #if defined(WITH_MPI) && (defined(HAVE_METIS) || defined(HAVE_PARMETIS))
-=======
-#if defined(WITH_MPI) && defined(HAVE_PARMETIS)
->>>>>>> 1a44222f
 /**
  * @brief Repartition the cells amongst the nodes using weights of
  *        various kinds.
@@ -1148,17 +1047,10 @@
  * @param tasks the completed tasks from the last engine step for our node.
  * @param nr_tasks the number of tasks.
  */
-<<<<<<< HEAD
 static void repart_edge_metis(int vweights, int eweights, int timebins,
                               struct repartition *repartition, int nodeID,
                               int nr_nodes, struct space *s,
                               struct task *tasks, int nr_tasks) {
-=======
-static void repart_edge_parmetis(int vweights, int eweights, int timebins,
-                                 struct repartition *repartition, int nodeID,
-                                 int nr_nodes, struct space *s,
-                                 struct task *tasks, int nr_tasks) {
->>>>>>> 1a44222f
 
   /* Create weight arrays using task ticks for vertices and edges (edges
    * assume the same graph structure as used in the part_ calls). */
@@ -1303,16 +1195,14 @@
   /* Merge the weights arrays across all nodes. */
   int res;
   if (vweights) {
-<<<<<<< HEAD
-    res = MPI_Reduce((nodeID == 0) ? MPI_IN_PLACE : weights_v, weights_v,
-                     nr_cells, MPI_DOUBLE, MPI_SUM, 0, MPI_COMM_WORLD);
-    if (res != MPI_SUCCESS)
-      mpi_error(res, "Failed to allreduce vertex weights.");
+    res = MPI_Allreduce(MPI_IN_PLACE, weights_v, nr_cells, MPI_DOUBLE, MPI_SUM,
+                        MPI_COMM_WORLD);
+    if (res != MPI_SUCCESS) mpi_error(res, "Failed to allreduce vertex weights.");
   }
 
   if (eweights) {
-    res = MPI_Reduce((nodeID == 0) ? MPI_IN_PLACE : weights_e, weights_e,
-                     26 * nr_cells, MPI_DOUBLE, MPI_SUM, 0, MPI_COMM_WORLD);
+    res = MPI_Allreduce(MPI_IN_PLACE, weights_e, 26 * nr_cells, MPI_DOUBLE,
+                        MPI_SUM, MPI_COMM_WORLD);
     if (res != MPI_SUCCESS) mpi_error(res, "Failed to allreduce edge weights.");
   }
 
@@ -1330,79 +1220,27 @@
   }
 #endif
 
-  /* We need to rescale the weights into the range of an integer for
-   * METIS (that is the range of idx_t). Also we would like the range of
-   * vertex and edges weights to be similar so they balance. */
-  double wminv = 0.0;
-  double wmaxv = 0.0;
+  /* We need to rescale the sum of the weights so that the sums of the two
+   * types of weights are less than IDX_MAX, that is the range of idx_t. */
   if (vweights) {
-    wminv = weights_v[0];
-    wmaxv = weights_v[0];
-    for (int k = 0; k < nr_cells; k++) {
-      wmaxv = weights_v[k] > wmaxv ? weights_v[k] : wmaxv;
-      wminv = weights_v[k] < wminv ? weights_v[k] : wminv;
-    }
-  }
-
-  double wmine = 0.0;
-  double wmaxe = 0.0;
+    double sum = 0.0;
+    for (int k = 0; k < nr_cells; k++) sum += weights_v[k];
+
+    if (sum > (double)IDX_MAX) {
+      double scale = (double)(IDX_MAX - 1000) / sum;
+      for (int k = 0; k < nr_cells; k++) weights_v[k] *= scale;
+
+      /* Keep edge weights in balance to these. */
+      for (int k = 0; k < 26 * nr_cells; k++) weights_e[k] *= scale;
+    }
+  }
   if (eweights) {
-    wmine = weights_e[0];
-    wmaxe = weights_e[0];
-    for (int k = 0; k < 26 * nr_cells; k++) {
-      wmaxe = weights_e[k] > wmaxe ? weights_e[k] : wmaxe;
-      wmine = weights_e[k] < wmine ? weights_e[k] : wmine;
-    }
-  }
-
-  if (vweights) {
-
-    if (vweights && eweights) {
-      /* Make range the same in both weights systems. */
-      if ((wmaxv - wminv) > (wmaxe - wmine)) {
-        double wscale = 1.0;
-        if ((wmaxe - wmine) > 0.0) {
-          wscale = (wmaxv - wminv) / (wmaxe - wmine);
-        }
-        for (int k = 0; k < 26 * nr_cells; k++) {
-          weights_e[k] = (weights_e[k] - wmine) * wscale + wminv;
-        }
-        wmine = wminv;
-        wmaxe = wmaxv;
-
-      } else {
-        double wscale = 1.0;
-        if ((wmaxv - wminv) > 0.0) {
-          wscale = (wmaxe - wmine) / (wmaxv - wminv);
-        }
-        for (int k = 0; k < nr_cells; k++) {
-          weights_v[k] = (weights_v[k] - wminv) * wscale + wmine;
-        }
-        wminv = wmine;
-        wmaxv = wmaxe;
-      }
-    }
-
-    /* Scale to the METIS range. */
-    double wscale = 1.0;
-    if ((wmaxv - wminv) > 0.0) {
-      wscale = (metis_maxweight - 1.0) / (wmaxv - wminv);
-    }
-    for (int k = 0; k < nr_cells; k++) {
-      weights_v[k] = (weights_v[k] - wminv) * wscale + 1.0;
-    }
-  }
-
-
-  if (eweights) {
-
-    /* Scale to the METIS range. */
-    double wscale = 1.0;
-    if ((wmaxe - wmine) > 0.0) {
-      wscale = (metis_maxweight - 1.0) / (wmaxe - wmine);
-    }
-    for (int k = 0; k < 26 * nr_cells; k++) {
-      weights_e[k] = (weights_e[k] - wmine) * wscale + 1.0;
+    double sum = 0.0;
+    for (int k = 0; k < 26 * nr_cells; k++) sum += weights_e[k];
+
+    if (sum > (double)IDX_MAX) {
+      double scale = (double)(IDX_MAX - 1000) / sum;
+      for (int k = 0; k < 26 * nr_cells; k++) weights_e[k] *= scale;
     }
   }
 
@@ -1414,65 +1252,6 @@
 #else
   pick_metis(nodeID, s, nr_nodes, weights_v, weights_e, repartition->celllist);
 #endif
-=======
-    res = MPI_Allreduce(MPI_IN_PLACE, weights_v, nr_cells, MPI_DOUBLE, MPI_SUM,
-                        MPI_COMM_WORLD);
-    if (res != MPI_SUCCESS) mpi_error(res, "Failed to allreduce vertex weights.");
-  }
-
-  if (eweights) {
-    res = MPI_Allreduce(MPI_IN_PLACE, weights_e, 26 * nr_cells, MPI_DOUBLE,
-                        MPI_SUM, MPI_COMM_WORLD);
-    if (res != MPI_SUCCESS) mpi_error(res, "Failed to allreduce edge weights.");
-  }
-
-  /* Allocate cell list for the partition. If not already done. */
-  int refine = 1;
-  if (repartition->ncelllist != s->nr_cells) {
-    refine = 0;
-    free(repartition->celllist);
-    repartition->ncelllist = 0;
-    if ((repartition->celllist = (int *)malloc(sizeof(int) * s->nr_cells)) ==
-        NULL)
-      error("Failed to allocate celllist");
-    repartition->ncelllist = s->nr_cells;
-  }
-
-  /* We need to rescale the sum of the weights so that the sums of the two
-   * types of weights are less than IDX_MAX, that is the range of idx_t. */
-  if (vweights) {
-    double sum = 0.0;
-    for (int k = 0; k < nr_cells; k++) sum += weights_v[k];
-
-    if (sum > (double)IDX_MAX) {
-      double scale = (double)(IDX_MAX - 1000) / sum;
-      for (int k = 0; k < nr_cells; k++) weights_v[k] *= scale;
-
-      /* Keep edge weights in balance to these. */
-      for (int k = 0; k < 26 * nr_cells; k++) weights_e[k] *= scale;
-    }
-  }
-  if (eweights) {
-    double sum = 0.0;
-    for (int k = 0; k < 26 * nr_cells; k++) sum += weights_e[k];
-
-    if (sum > (double)IDX_MAX) {
-      double scale = (double)(IDX_MAX - 1000) / sum;
-      for (int k = 0; k < 26 * nr_cells; k++) weights_e[k] *= scale;
-    }
-  }
-
-  /* And partition. */
-  if (refine) {
-    pick_parmetis(nodeID, s, nr_nodes, weights_v, weights_e, refine,
-                  repartition->itr, repartition->celllist);
-  } else {
-
-    /* Not refining, so we use METIS. */
-    pick_metis(nodeID, s, nr_nodes, weights_v, weights_e,
-               repartition->celllist);
-  }
->>>>>>> 1a44222f
 
   /* Check that all cells have good values. All nodes have same copy, so just
    * check on one. */
@@ -1532,7 +1311,6 @@
                            int nr_nodes, struct space *s, struct task *tasks,
                            int nr_tasks) {
 
-<<<<<<< HEAD
 #if defined(WITH_MPI) && (defined(HAVE_METIS) || defined(HAVE_PARMETIS))
 
   if (reparttype->type == REPART_METIS_VERTEX_EDGE_COSTS) {
@@ -1549,24 +1327,6 @@
 
   } else if (reparttype->type == REPART_METIS_VERTEX_COSTS_TIMEBINS) {
       repart_edge_metis(1, 1, 1, reparttype, nodeID, nr_nodes, s, tasks,
-=======
-#if defined(WITH_MPI) && defined(HAVE_PARMETIS)
-
-  if (reparttype->type == REPART_PARMETIS_VERTEX_EDGE_COSTS) {
-      repart_edge_parmetis(1, 1, 0, reparttype, nodeID, nr_nodes, s, tasks,
-                           nr_tasks);
-
-  } else if (reparttype->type == REPART_PARMETIS_EDGE_COSTS) {
-      repart_edge_parmetis(0, 1, 0, reparttype, nodeID, nr_nodes, s, tasks,
-                           nr_tasks);
-
-  } else if (reparttype->type == REPART_PARMETIS_VERTEX_COSTS) {
-      repart_edge_parmetis(1, 0, 0, reparttype, nodeID, nr_nodes, s, tasks,
-                           nr_tasks);
-
-  } else if (reparttype->type == REPART_PARMETIS_VERTEX_COSTS_TIMEBINS) {
-      repart_edge_parmetis(1, 1, 1, reparttype, nodeID, nr_nodes, s, tasks,
->>>>>>> 1a44222f
                            nr_tasks);
 
   } else if (reparttype->type == REPART_NONE) {
@@ -1576,11 +1336,7 @@
     error("Impossible repartition type");
   }
 #else
-<<<<<<< HEAD
   error("SWIFT was not compiled with METIS or ParMETIS support.");
-=======
-  error("SWIFT was not compiled with ParMETIS support.");
->>>>>>> 1a44222f
 #endif
 }
 
@@ -1637,27 +1393,18 @@
       return;
     }
 
-<<<<<<< HEAD
   } else if (initial_partition->type == INITPART_METIS_WEIGHT ||
              initial_partition->type == INITPART_METIS_NOWEIGHT) {
 #if defined(WITH_MPI) && (defined(HAVE_METIS) || defined(HAVE_PARMETIS))
     /* Simple k-way partition selected by METIS using cell particle
      * counts as weights or not. Should be best when starting with a
      * inhomogeneous dist.
-=======
-  } else if (initial_partition->type == INITPART_PARMETIS_WEIGHT ||
-             initial_partition->type == INITPART_PARMETIS_NOWEIGHT) {
-#if defined(WITH_MPI) && defined(HAVE_PARMETIS)
-    /* Simple k-way partition selected by ParMETIS using cell particle counts
-     * as weights or not. Should be best when starting with a inhomogeneous
-     * dist.
->>>>>>> 1a44222f
      */
 
     /* Space for particles per cell counts, which will be used as weights or
      * not. */
     double *weights = NULL;
-    if (initial_partition->type == INITPART_PARMETIS_WEIGHT) {
+    if (initial_partition->type == INITPART_METIS_WEIGHT) {
       if ((weights = (double *)malloc(sizeof(double) * s->nr_cells)) == NULL)
         error("Failed to allocate weights buffer.");
       bzero(weights, sizeof(double) * s->nr_cells);
@@ -1675,15 +1422,11 @@
     int *celllist = NULL;
     if ((celllist = (int *)malloc(sizeof(int) * s->nr_cells)) == NULL)
       error("Failed to allocate celllist");
-<<<<<<< HEAD
 #ifdef HAVE_PARMETIS
     pick_parmetis(nodeID, s, nr_nodes, weights, NULL, 0, 0, 0.0f, celllist);
 #else
     pick_metis(nodeID, s, nr_nodes, weights, NULL, celllist);
 #endif
-=======
-    pick_metis(nodeID, s, nr_nodes, weights, NULL, celllist);
->>>>>>> 1a44222f
 
     /* And apply to our cells */
     split_metis(s, nr_nodes, celllist);
@@ -1746,11 +1489,7 @@
 #ifdef WITH_MPI
 
 /* Defaults make use of METIS if available */
-<<<<<<< HEAD
 #if defined(HAVE_METIS) || defined(HAVE_PARMETIS)
-=======
-#ifdef HAVE_PARMETIS
->>>>>>> 1a44222f
   const char *default_repart = "costs/costs";
   const char *default_part = "memory";
 #else
@@ -1776,21 +1515,12 @@
     case 'v':
       partition->type = INITPART_VECTORIZE;
       break;
-<<<<<<< HEAD
 #if defined(HAVE_METIS) || defined(HAVE_PARMETIS)
     case 'r':
       partition->type = INITPART_METIS_NOWEIGHT;
       break;
     case 'm':
       partition->type = INITPART_METIS_WEIGHT;
-=======
-#ifdef HAVE_PARMETIS
-    case 'r':
-      partition->type = INITPART_PARMETIS_NOWEIGHT;
-      break;
-    case 'm':
-      partition->type = INITPART_PARMETIS_WEIGHT;
->>>>>>> 1a44222f
       break;
     default:
       message("Invalid choice of initial partition type '%s'.", part_type);
@@ -1802,11 +1532,7 @@
       message("Invalid choice of initial partition type '%s'.", part_type);
       error(
           "Permitted values are: 'grid' or 'vectorized' when compiled "
-<<<<<<< HEAD
           "without METIS or ParMETIS.");
-=======
-          "without ParMETIS.");
->>>>>>> 1a44222f
 #endif
   }
 
@@ -1823,31 +1549,18 @@
   if (strcmp("none/none", part_type) == 0) {
     repartition->type = REPART_NONE;
 
-<<<<<<< HEAD
 #if defined(HAVE_METIS) || defined(HAVE_PARMETIS)
   } else if (strcmp("costs/costs", part_type) == 0) {
     repartition->type = REPART_METIS_VERTEX_EDGE_COSTS;
-=======
-#ifdef HAVE_PARMETIS
-  } else if (strcmp("costs/costs", part_type) == 0) {
-    repartition->type = REPART_PARMETIS_VERTEX_EDGE_COSTS;
->>>>>>> 1a44222f
 
   } else if (strcmp("none/costs", part_type) == 0) {
-    repartition->type = REPART_PARMETIS_EDGE_COSTS;
+    repartition->type = REPART_METIS_EDGE_COSTS;
 
   } else if (strcmp("costs/none", part_type) == 0) {
-<<<<<<< HEAD
     repartition->type = REPART_METIS_VERTEX_COSTS;
 
   } else if (strcmp("costs/time", part_type) == 0) {
     repartition->type = REPART_METIS_VERTEX_COSTS_TIMEBINS;
-=======
-    repartition->type = REPART_PARMETIS_VERTEX_COSTS;
-
-  } else if (strcmp("costs/time", part_type) == 0) {
-    repartition->type = REPART_PARMETIS_VERTEX_COSTS_TIMEBINS;
->>>>>>> 1a44222f
 
   } else {
     message("Invalid choice of re-partition type '%s'.", part_type);
@@ -1857,12 +1570,8 @@
 #else
   } else {
     message("Invalid choice of re-partition type '%s'.", part_type);
-<<<<<<< HEAD
     error("Permitted values are: 'none/none' when compiled without "
           "METIS or ParMETIS.");
-=======
-    error("Permitted values are: 'none/none' when compiled without ParMETIS.");
->>>>>>> 1a44222f
 #endif
   }
 
@@ -1886,13 +1595,10 @@
         "Invalid DomainDecomposition:minfrac, must be greater than 0 and less "
         "than equal to 1");
 
-<<<<<<< HEAD
   /* Use adaptive or simple refinement when repartitioning. */
   repartition->adaptive = 
       parser_get_opt_param_int(params, "DomainDecomposition:adaptive", 1   );
 
-=======
->>>>>>> 1a44222f
   /* Ratio of interprocess communication time to data redistribution time. */
   repartition->itr =
       parser_get_opt_param_float(params, "DomainDecomposition:itr", 0.1f);
