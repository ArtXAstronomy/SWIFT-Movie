/*******************************************************************************
 * This file is part of SWIFT.
 * Coypright (c) 2016 Matthieu Schaller (matthieu.schaller@durham.ac.uk)
 *
 * This program is free software: you can redistribute it and/or modify
 * it under the terms of the GNU Lesser General Public License as published
 * by the Free Software Foundation, either version 3 of the License, or
 * (at your option) any later version.
 *
 * This program is distributed in the hope that it will be useful,
 * but WITHOUT ANY WARRANTY; without even the implied warranty of
 * MERCHANTABILITY or FITNESS FOR A PARTICULAR PURPOSE.  See the
 * GNU General Public License for more details.
 *
 * You should have received a copy of the GNU Lesser General Public License
 * along with this program.  If not, see <http://www.gnu.org/licenses/>.
 *
 ******************************************************************************/

__attribute__((always_inline)) INLINE static void hydro_debug_particle(
<<<<<<< HEAD
    const struct part* p, const struct xpart* xp) {
=======
    struct part* p, struct xpart* xp) {
>>>>>>> af186ddb
  printf(
      "x=[%.3e,%.3e,%.3e], "
      "v=[%.3e,%.3e,%.3e],v_full=[%.3e,%.3e,%.3e] \n a=[%.3e,%.3e,%.3e],\n "
      "h=%.3e, "
      "wcount=%d, wcount_dh=%.3e, m=%.3e, dh_drho=%.3e, rho=%.3e, P=%.3e, "
      "S=%.3e, "
      "dS/dt=%.3e, c=%.3e\n"
      "divV=%.3e, curlV=%.3e, rotV=[%.3e,%.3e,%.3e]  \n "
      "v_sig=%e dh/dt=%.3e t_begin=%d, t_end=%d\n",
      p->x[0], p->x[1], p->x[2], p->v[0], p->v[1], p->v[2], xp->v_full[0],
      xp->v_full[1], xp->v_full[2], p->a_hydro[0], p->a_hydro[1], p->a_hydro[2],
      p->h, (int)p->density.wcount, p->density.wcount_dh, p->mass, p->rho_dh,
      p->rho, p->force.pressure, p->entropy, p->entropy_dt, p->force.soundspeed,
      p->div_v, p->force.curl_v, p->density.rot_v[0], p->density.rot_v[1],
      p->density.rot_v[2], p->force.v_sig, p->h_dt, p->ti_begin, p->ti_end);
}<|MERGE_RESOLUTION|>--- conflicted
+++ resolved
@@ -18,11 +18,7 @@
  ******************************************************************************/
 
 __attribute__((always_inline)) INLINE static void hydro_debug_particle(
-<<<<<<< HEAD
     const struct part* p, const struct xpart* xp) {
-=======
-    struct part* p, struct xpart* xp) {
->>>>>>> af186ddb
   printf(
       "x=[%.3e,%.3e,%.3e], "
       "v=[%.3e,%.3e,%.3e],v_full=[%.3e,%.3e,%.3e] \n a=[%.3e,%.3e,%.3e],\n "
