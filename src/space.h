/*******************************************************************************
 * This file is part of SWIFT.
 * Copyright (c) 2012 Pedro Gonnet (pedro.gonnet@durham.ac.uk)
 *                    Matthieu Schaller (matthieu.schaller@durham.ac.uk)
 *               2015 Peter W. Draper (p.w.draper@durham.ac.uk)
 *               2016 John A. Regan (john.a.regan@durham.ac.uk)
 *                    Tom Theuns (tom.theuns@durham.ac.uk)
 *
 * This program is free software: you can redistribute it and/or modify
 * it under the terms of the GNU Lesser General Public License as published
 * by the Free Software Foundation, either version 3 of the License, or
 * (at your option) any later version.
 *
 * This program is distributed in the hope that it will be useful,
 * but WITHOUT ANY WARRANTY; without even the implied warranty of
 * MERCHANTABILITY or FITNESS FOR A PARTICULAR PURPOSE.  See the
 * GNU General Public License for more details.
 *
 * You should have received a copy of the GNU Lesser General Public License
 * along with this program.  If not, see <http://www.gnu.org/licenses/>.
 *
 ******************************************************************************/
#ifndef SWIFT_SPACE_H
#define SWIFT_SPACE_H

/* Config parameters. */
#include "../config.h"

/* Some standard headers. */
#include <stddef.h>

/* Includes. */
#include "gravity_properties.h"
#include "hydro_space.h"
#include "lock.h"
#include "parser.h"
#include "part.h"

/* Avoid cyclic inclusions */
struct cell;
struct cosmology;

/* Some constants. */
#define space_cellallocchunk 1000
#define space_splitsize_default 400
#define space_maxsize_default 8000000
#define space_subsize_pair_hydro_default 256000000
#define space_subsize_self_hydro_default 32000
#define space_subsize_pair_grav_default 256000000
#define space_subsize_self_grav_default 32000
#define space_max_top_level_cells_default 12
#define space_stretch 1.10f
#define space_maxreldx 0.1f

/* Maximum allowed depth of cell splits. */
#define space_cell_maxdepth 52

/* Split size. */
extern int space_splitsize;
extern int space_maxsize;
extern int space_subsize_pair_hydro;
extern int space_subsize_self_hydro;
extern int space_subsize_pair_grav;
extern int space_subsize_self_grav;

/**
 * @brief The space in which the cells and particles reside.
 */
struct space {

  /*! Spatial extent. */
  double dim[3];

  /*! Is the space periodic? */
  int periodic;

  /*! Extra space information needed for some hydro schemes. */
  struct hydro_space hs;

  /*! Are we doing gravity? */
  int gravity;

  /*! Width of the top-level cells. */
  double width[3];

  /*! Inverse of the top-level cell width */
  double iwidth[3];

  /*! The minimum top-level cell width allowed. */
  double cell_min;

  /*! Current maximum displacement for particles. */
  float dx_max;

  /*! Space dimensions in number of top-cells. */
  int cdim[3];

  /*! Maximal depth reached by the tree */
  int maxdepth;

  /*! Number of top-level cells. */
  int nr_cells;

  /*! Total number of cells (top- and sub-) */
  int tot_cells;

  /*! Number of *local* top-level cells with tasks */
  int nr_local_cells;

  /*! The (level 0) cells themselves. */
  struct cell *cells_top;

  /*! Buffer of unused cells for the sub-cells. */
  struct cell *cells_sub;

  /*! The multipoles associated with the top-level (level 0) cells */
  struct gravity_tensors *multipoles_top;

  /*! Buffer of unused multipoles for the sub-cells. */
  struct gravity_tensors *multipoles_sub;

  /*! The indices of the *local* top-level cells with tasks */
  int *local_cells_top;

  /*! The total number of parts in the space. */
  size_t nr_parts, size_parts;

  /*! The total number of g-parts in the space. */
  size_t nr_gparts, size_gparts;

  /*! The total number of g-parts in the space. */
  size_t nr_sparts, size_sparts;

  /*! The particle data (cells have pointers to this). */
  struct part *parts;

  /*! The extended particle data (cells have pointers to this). */
  struct xpart *xparts;

  /*! The g-particle data (cells have pointers to this). */
  struct gpart *gparts;

  /*! The s-particle data (cells have pointers to this). */
  struct spart *sparts;

  /*! The top-level FFT task */
  struct task *grav_top_level;

<<<<<<< HEAD
=======
  /*! Minimal mass of all the #part */
  float min_part_mass;

  /*! Minimal mass of all the dark-matter #gpart */
  float min_gpart_mass;

  /*! Minimal mass of all the #spart */
  float min_spart_mass;

  /*! Sum of the norm of the velocity of all the #part */
  float sum_part_vel_norm;

  /*! Sum of the norm of the velocity of all the dark-matter #gpart */
  float sum_gpart_vel_norm;

  /*! Sum of the norm of the velocity of all the #spart */
  float sum_spart_vel_norm;

>>>>>>> 4b8138ce
  /*! General-purpose lock for this space. */
  swift_lock_type lock;

  /*! Number of queues in the system. */
  int nr_queues;

  /*! The associated engine. */
  struct engine *e;

#ifdef WITH_MPI

  /*! Buffers for parts that we will receive from foreign cells. */
  struct part *parts_foreign;
  size_t nr_parts_foreign, size_parts_foreign;

  /*! Buffers for g-parts that we will receive from foreign cells. */
  struct gpart *gparts_foreign;
  size_t nr_gparts_foreign, size_gparts_foreign;

  /*! Buffers for g-parts that we will receive from foreign cells. */
  struct spart *sparts_foreign;
  size_t nr_sparts_foreign, size_sparts_foreign;

#endif
};

/* function prototypes. */
void space_free_buff_sort_indices(struct space *s);
void space_parts_sort(struct part *parts, struct xpart *xparts, int *ind,
                      int *counts, int num_bins, ptrdiff_t parts_offset);
void space_gparts_sort(struct gpart *gparts, struct part *parts,
                       struct spart *sparts, int *ind, int *counts,
                       int num_bins);
void space_sparts_sort(struct spart *sparts, int *ind, int *counts,
                       int num_bins, ptrdiff_t sparts_offset);
void space_getcells(struct space *s, int nr_cells, struct cell **cells);
void space_init(struct space *s, struct swift_params *params,
                const struct cosmology *cosmo, double dim[3],
                struct part *parts, struct gpart *gparts, struct spart *sparts,
                size_t Npart, size_t Ngpart, size_t Nspart, int periodic,
                int replicate, int generate_gas_in_ics, int gravity,
                int verbose, int dry_run);
void space_sanitize(struct space *s);
void space_map_cells_pre(struct space *s, int full,
                         void (*fun)(struct cell *c, void *data), void *data);
void space_map_parts(struct space *s,
                     void (*fun)(struct part *p, struct cell *c, void *data),
                     void *data);
void space_map_parts_xparts(struct space *s,
                            void (*fun)(struct part *p, struct xpart *xp,
                                        struct cell *c));
void space_map_cells_post(struct space *s, int full,
                          void (*fun)(struct cell *c, void *data), void *data);
void space_rebuild(struct space *s, int verbose);
void space_recycle(struct space *s, struct cell *c);
void space_recycle_list(struct space *s, struct cell *cell_list_begin,
                        struct cell *cell_list_end,
                        struct gravity_tensors *multipole_list_begin,
                        struct gravity_tensors *multipole_list_end);
void space_split(struct space *s, struct cell *cells, int nr_cells,
                 int verbose);
void space_split_mapper(void *map_data, int num_elements, void *extra_data);
void space_list_cells_with_tasks(struct space *s);
void space_parts_get_cell_index(struct space *s, int *ind, int *cell_counts,
                                struct cell *cells, int verbose);
void space_gparts_get_cell_index(struct space *s, int *gind, int *cell_counts,
                                 struct cell *cells, int verbose);
void space_sparts_get_cell_index(struct space *s, int *sind, int *cell_counts,
                                 struct cell *cells, int verbose);
void space_synchronize_particle_positions(struct space *s);
void space_do_parts_sort(void);
void space_do_gparts_sort(void);
void space_do_sparts_sort(void);
void space_first_init_parts(struct space *s, int verbose);
void space_first_init_gparts(struct space *s, int verbose);
void space_first_init_sparts(struct space *s, int verbose);
void space_init_parts(struct space *s, int verbose);
void space_init_gparts(struct space *s, int verbose);
void space_convert_quantities(struct space *s, int verbose);
void space_link_cleanup(struct space *s);
void space_check_drift_point(struct space *s, integertime_t ti_drift,
                             int multipole);
void space_check_top_multipoles_drift_point(struct space *s,
                                            integertime_t ti_drift);
void space_check_timesteps(struct space *s);
void space_replicate(struct space *s, int replicate, int verbose);
void space_generate_gas(struct space *s, const struct cosmology *cosmo,
                        int verbose);
void space_check_cosmology(struct space *s, const struct cosmology *cosmo,
                           int rank);
void space_reset_task_counters(struct space *s);
void space_clean(struct space *s);
void space_free_cells(struct space *s);

void space_struct_dump(struct space *s, FILE *stream);
void space_struct_restore(struct space *s, FILE *stream);

#endif /* SWIFT_SPACE_H */<|MERGE_RESOLUTION|>--- conflicted
+++ resolved
@@ -146,8 +146,6 @@
   /*! The top-level FFT task */
   struct task *grav_top_level;
 
-<<<<<<< HEAD
-=======
   /*! Minimal mass of all the #part */
   float min_part_mass;
 
@@ -166,7 +164,6 @@
   /*! Sum of the norm of the velocity of all the #spart */
   float sum_spart_vel_norm;
 
->>>>>>> 4b8138ce
   /*! General-purpose lock for this space. */
   swift_lock_type lock;
 
