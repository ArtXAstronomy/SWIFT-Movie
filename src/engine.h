/*******************************************************************************
 * This file is part of SWIFT.
 * Copyright (c) 2012 Pedro Gonnet (pedro.gonnet@durham.ac.uk)
 *
 * This program is free software: you can redistribute it and/or modify
 * it under the terms of the GNU Lesser General Public License as published
 * by the Free Software Foundation, either version 3 of the License, or
 * (at your option) any later version.
 *
 * This program is distributed in the hope that it will be useful,
 * but WITHOUT ANY WARRANTY; without even the implied warranty of
 * MERCHANTABILITY or FITNESS FOR A PARTICULAR PURPOSE.  See the
 * GNU General Public License for more details.
 *
 * You should have received a copy of the GNU Lesser General Public License
 * along with this program.  If not, see <http://www.gnu.org/licenses/>.
 *
 ******************************************************************************/
#ifndef SWIFT_ENGINE_H
#define SWIFT_ENGINE_H

/* Config parameters. */
#include "../config.h"

/* MPI headers. */
#ifdef WITH_MPI
#include <mpi.h>
#endif

/* Some standard headers. */
#include <pthread.h>
#include <stdio.h>

/* Includes. */
#include "lock.h"
#include "proxy.h"
#include "runner.h"
#include "scheduler.h"
#include "space.h"
#include "task.h"
#include "partition.h"

/* Some constants. */
enum engine_policy {
  engine_policy_none = 0,
  engine_policy_rand = (1 << 0),
  engine_policy_steal = (1 << 1),
  engine_policy_keep = (1 << 2),
  engine_policy_block = (1 << 3),
  engine_policy_fixdt = (1 << 4),
  engine_policy_cputight = (1 << 5),
  engine_policy_mpi = (1 << 6),
  engine_policy_setaffinity = (1 << 7),
  engine_policy_hydro = (1 << 8),
  engine_policy_self_gravity = (1 << 9),
  engine_policy_external_gravity = (1 << 10)
};

extern const char *engine_policy_names[];

#define engine_queue_scale 1.2
#define engine_maxtaskspercell 96
#define engine_maxproxies 64
#define engine_tasksreweight 10
<<<<<<< HEAD
#define engine_parts_size_grow 1.05
=======
#define engine_redistribute_alloc_margin 1.2
>>>>>>> 0402ed82

/* The rank of the engine as a global variable (for messages). */
extern int engine_rank;

/* The maximal number of timesteps in a simulation */
#define max_nr_timesteps (1 << 28)

/* Mini struct to link cells to density/force tasks. */
struct link {

  /* The task pointer. */
  struct task *t;

  /* The next pointer. */
  struct link *next;
};

/* Data structure for the engine. */
struct engine {

  /* Number of threads on which to run. */
  int nr_threads;

  /* The space with which the runner is associated. */
  struct space *s;

  /* The runner's threads. */
  struct runner *runners;

  /* The running policy. */
  int policy;

  /* The task scheduler. */
  struct scheduler sched;

  /* The minimum and maximum allowed dt */
  double dt_min, dt_max;

  /* Time of the simulation beginning */
  double timeBegin;

  /* Time of the simulation end */
  double timeEnd;

  /* The previous system time. */
  double timeOld;
  int ti_old;

  /* The current system time. */
  double time;
  int ti_current;

  /* Time step */
  double timeStep;

  /* Time base */
  double timeBase;

  /* File for statistics */
  FILE *file_stats;

  /* The current step number. */
  int step, nullstep;

  /* The number of particles updated in the previous step. */
  int count_step;

  /* Data for the threads' barrier. */
  pthread_mutex_t barrier_mutex;
  pthread_cond_t barrier_cond;
  volatile int barrier_running, barrier_launch, barrier_launchcount;

  /* ID of the node this engine lives on. */
  int nr_nodes, nodeID;

  /* Proxies for the other nodes in this simulation. */
  struct proxy *proxies;
  int nr_proxies, *proxy_ind;

  /* Tic at the start of a step. */
  ticks tic_step;

  /* Wallclock time of the last time-step */
  float wallclock_time;

  /* Force the engine to rebuild? */
  int forcerebuild;
  enum repartition_type forcerepart;

  /* How many steps have we done with the same set of tasks? */
  int tasks_age;

  /* Linked list for cell-task association. */
  struct link *links;
  int nr_links, size_links;

  /* Are we talkative ? */
  int verbose;
<<<<<<< HEAD
=======

#ifdef WITH_MPI
  /* MPI data type for the particle transfers */
  MPI_Datatype part_mpi_type;
  MPI_Datatype xpart_mpi_type;
  MPI_Datatype gpart_mpi_type;
#endif
>>>>>>> 0402ed82
};

/* Function prototypes. */
void engine_barrier(struct engine *e, int tid);
void engine_init(struct engine *e, struct space *s, float dt, int nr_threads,
                 int nr_queues, int nr_nodes, int nodeID, int policy,
                 float timeBegin, float timeEnd, float dt_min, float dt_max,
                 int verbose);
void engine_launch(struct engine *e, int nr_runners, unsigned int mask,
                   unsigned int submask);
void engine_prepare(struct engine *e);
void engine_print(struct engine *e);
void engine_init_particles(struct engine *e);
void engine_step(struct engine *e);
void engine_maketasks(struct engine *e);
void engine_split(struct engine *e, struct partition *initial_partition);
void engine_exchange_strays(struct engine *e, size_t offset_parts, int *ind_part,
                            size_t *Npart, size_t offset_gparts, int *ind_gpart,
                            size_t *Ngpart);
void engine_rebuild(struct engine *e);
void engine_repartition(struct engine *e);
void engine_makeproxies(struct engine *e);
void engine_redistribute(struct engine *e);
struct link *engine_addlink(struct engine *e, struct link *l, struct task *t);
void engine_print_policy(struct engine *e);
int engine_is_done(struct engine *e);

#endif /* SWIFT_ENGINE_H */<|MERGE_RESOLUTION|>--- conflicted
+++ resolved
@@ -62,11 +62,8 @@
 #define engine_maxtaskspercell 96
 #define engine_maxproxies 64
 #define engine_tasksreweight 10
-<<<<<<< HEAD
 #define engine_parts_size_grow 1.05
-=======
 #define engine_redistribute_alloc_margin 1.2
->>>>>>> 0402ed82
 
 /* The rank of the engine as a global variable (for messages). */
 extern int engine_rank;
@@ -165,16 +162,6 @@
 
   /* Are we talkative ? */
   int verbose;
-<<<<<<< HEAD
-=======
-
-#ifdef WITH_MPI
-  /* MPI data type for the particle transfers */
-  MPI_Datatype part_mpi_type;
-  MPI_Datatype xpart_mpi_type;
-  MPI_Datatype gpart_mpi_type;
-#endif
->>>>>>> 0402ed82
 };
 
 /* Function prototypes. */
@@ -191,9 +178,9 @@
 void engine_step(struct engine *e);
 void engine_maketasks(struct engine *e);
 void engine_split(struct engine *e, struct partition *initial_partition);
-void engine_exchange_strays(struct engine *e, size_t offset_parts, int *ind_part,
-                            size_t *Npart, size_t offset_gparts, int *ind_gpart,
-                            size_t *Ngpart);
+void engine_exchange_strays(struct engine *e, size_t offset_parts,
+                            int *ind_part, size_t *Npart, size_t offset_gparts,
+                            int *ind_gpart, size_t *Ngpart);
 void engine_rebuild(struct engine *e);
 void engine_repartition(struct engine *e);
 void engine_makeproxies(struct engine *e);
