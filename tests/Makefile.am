--- conflicted
+++ resolved
@@ -41,11 +41,7 @@
 		 testVoronoi1D testVoronoi2D testVoronoi3D testPeriodicBC \
 		 testGravityDerivatives testPotentialSelf testPotentialPair testEOS testUtilities \
 		 testSelectOutput testCbrt testCosmology testOutputList test27cellsStars \
-<<<<<<< HEAD
-		 test27cellsStars_subset testCooling
-=======
-		 test27cellsStars_subset testStellarEvolution
->>>>>>> 002630a9
+		 test27cellsStars_subset testCooling testStellarEvolution
 
 # Rebuild tests when SWIFT is updated.
 $(check_PROGRAMS): ../src/.libs/libswiftsim.a
@@ -132,11 +128,9 @@
 
 testUtilities_SOURCES = testUtilities.c
 
-<<<<<<< HEAD
 testCooling_SOURCES = testCooling.c
-=======
+
 testStellarEvolution_SOURCES = testStellarEvolution.c
->>>>>>> 002630a9
 
 # Files necessary for distribution
 EXTRA_DIST = testReading.sh makeInput.py testActivePair.sh \
