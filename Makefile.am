--- conflicted
+++ resolved
@@ -19,14 +19,10 @@
 ACLOCAL_AMFLAGS = -I m4
 
 # Show the way...
-<<<<<<< HEAD
-SUBDIRS = src examples doc tests tools
+SUBDIRS = src argparse examples doc tests tools
 if HAVEEAGLECOOLING
 SUBDIRS += examples/CoolingRates
 endif
-=======
-SUBDIRS = src argparse examples doc tests tools
->>>>>>> 4318bff5
 
 # Non-standard files that should be part of the distribution.
 EXTRA_DIST = INSTALL.swift .clang-format format.sh